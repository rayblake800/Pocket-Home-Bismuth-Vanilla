/**
 * @file AdvancedSettingsPage.h
 * 
 * AdvancedSettingsPage is a navigation page containing buttons that open all
 * other settings pages.
 */
#pragma once
#include "../Configuration/PersonalizePageComponent.h"
#include "../Configuration/DateTimePage.h"
#include "../Configuration/Configurables/ConfigurableImageButton.h"
#include "../Basic Components/ScalingLabel.h"
#include "InputSettingsPage.h"
#include "LoginSettingsPage.h"

class AdvancedSettingsPage : public Component, public Button::Listener {
public:
<<<<<<< HEAD
    AdvancedSettingsPage();
    ~AdvancedSettingsPage();
=======
<<<<<<< Updated upstream
  AdvancedSettingsPage(AppConfigFile& appConfig);
  ~AdvancedSettingsPage();
  void buttonClicked(Button*) override;
  void paint(Graphics&) override;
  void resized() override;
  void deleteIcon(String, String);
  void displayNoPassword();
=======
    AdvancedSettingsPage();
    ~AdvancedSettingsPage();
>>>>>>> Stashed changes
>>>>>>> a996bad7

private:
    /**
     * Get pointers to all buttons on the page
     * @param includeAll if false, only get pointers to page buttons
     * and exclude ones not relevant to the current program state.
     * @return pointers to all page buttons, in order.
     */
    std::vector<Button*> getButtonList(bool includeAll = false);

    /**
     * Reloads the page layout settings.
     */
    void reloadLayout();

    /**
     * Reloads page layout whenever the page becomes visible.
     */
    void visibilityChanged() override;

    /**
     * Handle button clicks to open menu pages, close this page, or 
     * scroll the list of page buttons.
     */
    void buttonClicked(Button*) override;

    /**
     * Fills in the background color
     */
    void paint(Graphics&) override;

    /**
     * Layout child components to fit within the page bounds
     */
    void resized() override;

    GridLayoutManager layoutManager;
    //Title of the page: "Advanced Settings"
    ScalingLabel titleLabel;
    //Closes this page
    ConfigurableImageButton backButton;
    //Page background color: currently fixed at 0xffd23c6d
    Colour bg_color;

    //Pages with associated buttons
    TextButton personalizeButton;
    TextButton setPasswordButton;
    TextButton removePasswordButton;
    TextButton dateTimeButton;
    TextButton inputOptionsButton;
    LoginSettingsPage loginSettingPage;
    PersonalizePageComponent personalizePage;
    DateTimePage dateTimePage;
    InputSettingsPage inputPage;

    //Next and previous buttons for scrolling page buttons
    DrawableImageButton prevArrow;
    DrawableImageButton nextArrow;

    //Number of page buttons to show on the screen at a time
    static const int buttonsPerPage = 4;
    //Current topmost page button index, corresponding to button index
    //in the vector returned by getButtonList() 
    int buttonIndex = 0;
    JUCE_DECLARE_NON_COPYABLE_WITH_LEAK_DETECTOR(AdvancedSettingsPage)
};<|MERGE_RESOLUTION|>--- conflicted
+++ resolved
@@ -1,99 +1,84 @@
-/**
- * @file AdvancedSettingsPage.h
- * 
- * AdvancedSettingsPage is a navigation page containing buttons that open all
- * other settings pages.
- */
-#pragma once
-#include "../Configuration/PersonalizePageComponent.h"
-#include "../Configuration/DateTimePage.h"
-#include "../Configuration/Configurables/ConfigurableImageButton.h"
-#include "../Basic Components/ScalingLabel.h"
-#include "InputSettingsPage.h"
-#include "LoginSettingsPage.h"
-
-class AdvancedSettingsPage : public Component, public Button::Listener {
-public:
-<<<<<<< HEAD
-    AdvancedSettingsPage();
-    ~AdvancedSettingsPage();
-=======
-<<<<<<< Updated upstream
-  AdvancedSettingsPage(AppConfigFile& appConfig);
-  ~AdvancedSettingsPage();
-  void buttonClicked(Button*) override;
-  void paint(Graphics&) override;
-  void resized() override;
-  void deleteIcon(String, String);
-  void displayNoPassword();
-=======
-    AdvancedSettingsPage();
-    ~AdvancedSettingsPage();
->>>>>>> Stashed changes
->>>>>>> a996bad7
-
-private:
-    /**
-     * Get pointers to all buttons on the page
-     * @param includeAll if false, only get pointers to page buttons
-     * and exclude ones not relevant to the current program state.
-     * @return pointers to all page buttons, in order.
-     */
-    std::vector<Button*> getButtonList(bool includeAll = false);
-
-    /**
-     * Reloads the page layout settings.
-     */
-    void reloadLayout();
-
-    /**
-     * Reloads page layout whenever the page becomes visible.
-     */
-    void visibilityChanged() override;
-
-    /**
-     * Handle button clicks to open menu pages, close this page, or 
-     * scroll the list of page buttons.
-     */
-    void buttonClicked(Button*) override;
-
-    /**
-     * Fills in the background color
-     */
-    void paint(Graphics&) override;
-
-    /**
-     * Layout child components to fit within the page bounds
-     */
-    void resized() override;
-
-    GridLayoutManager layoutManager;
-    //Title of the page: "Advanced Settings"
-    ScalingLabel titleLabel;
-    //Closes this page
-    ConfigurableImageButton backButton;
-    //Page background color: currently fixed at 0xffd23c6d
-    Colour bg_color;
-
-    //Pages with associated buttons
-    TextButton personalizeButton;
-    TextButton setPasswordButton;
-    TextButton removePasswordButton;
-    TextButton dateTimeButton;
-    TextButton inputOptionsButton;
-    LoginSettingsPage loginSettingPage;
-    PersonalizePageComponent personalizePage;
-    DateTimePage dateTimePage;
-    InputSettingsPage inputPage;
-
-    //Next and previous buttons for scrolling page buttons
-    DrawableImageButton prevArrow;
-    DrawableImageButton nextArrow;
-
-    //Number of page buttons to show on the screen at a time
-    static const int buttonsPerPage = 4;
-    //Current topmost page button index, corresponding to button index
-    //in the vector returned by getButtonList() 
-    int buttonIndex = 0;
-    JUCE_DECLARE_NON_COPYABLE_WITH_LEAK_DETECTOR(AdvancedSettingsPage)
-};+/**
+ * @file AdvancedSettingsPage.h
+ * 
+ * AdvancedSettingsPage is a navigation page containing buttons that open all
+ * other settings pages.
+ */
+#pragma once
+#include "../Configuration/PersonalizePageComponent.h"
+#include "../Configuration/DateTimePage.h"
+#include "../Configuration/Configurables/ConfigurableImageButton.h"
+#include "../Basic Components/ScalingLabel.h"
+#include "InputSettingsPage.h"
+#include "LoginSettingsPage.h"
+
+class AdvancedSettingsPage : public Component, public Button::Listener {
+public:
+    AdvancedSettingsPage();
+    ~AdvancedSettingsPage();
+
+private:
+    /**
+     * Get pointers to all buttons on the page
+     * @param includeAll if false, only get pointers to page buttons
+     * and exclude ones not relevant to the current program state.
+     * @return pointers to all page buttons, in order.
+     */
+    std::vector<Button*> getButtonList(bool includeAll = false);
+
+    /**
+     * Reloads the page layout settings.
+     */
+    void reloadLayout();
+
+    /**
+     * Reloads page layout whenever the page becomes visible.
+     */
+    void visibilityChanged() override;
+
+    /**
+     * Handle button clicks to open menu pages, close this page, or 
+     * scroll the list of page buttons.
+     */
+    void buttonClicked(Button*) override;
+
+    /**
+     * Fills in the background color
+     */
+    void paint(Graphics&) override;
+
+    /**
+     * Layout child components to fit within the page bounds
+     */
+    void resized() override;
+
+    GridLayoutManager layoutManager;
+    //Title of the page: "Advanced Settings"
+    ScalingLabel titleLabel;
+    //Closes this page
+    ConfigurableImageButton backButton;
+    //Page background color: currently fixed at 0xffd23c6d
+    Colour bg_color;
+
+    //Pages with associated buttons
+    TextButton personalizeButton;
+    TextButton setPasswordButton;
+    TextButton removePasswordButton;
+    TextButton dateTimeButton;
+    TextButton inputOptionsButton;
+    LoginSettingsPage loginSettingPage;
+    PersonalizePageComponent personalizePage;
+    DateTimePage dateTimePage;
+    InputSettingsPage inputPage;
+
+    //Next and previous buttons for scrolling page buttons
+    DrawableImageButton prevArrow;
+    DrawableImageButton nextArrow;
+
+    //Number of page buttons to show on the screen at a time
+    static const int buttonsPerPage = 4;
+    //Current topmost page button index, corresponding to button index
+    //in the vector returned by getButtonList() 
+    int buttonIndex = 0;
+    JUCE_DECLARE_NON_COPYABLE_WITH_LEAK_DETECTOR(AdvancedSettingsPage)
+};