--- conflicted
+++ resolved
@@ -1,404 +1,362 @@
-<?xml version="1.0" encoding="UTF-8"?>
-
-<JUCERPROJECT id="EFuQKG" name="pocket-home" projectType="guiapp" version="0.0.1"
-              bundleIdentifier="co.nextthing.PokeLaunch" includeBinaryInAppConfig="1"
-              jucerVersion="5.2.0" companyName="Next Thing Co." companyWebsite="http://nextthing.co"
-              displaySplashScreen="0" reportAppUsage="1" splashScreenColour="Dark"
-              cppLanguageStandard="11" companyCopyright="Next Thing Co." headerPath="/home/anthony/Workspace/C++/PocketCHIP-pocket-home/Source/Wifi;&#10;/home/anthony/Workspace/C++/PocketCHIP-pocket-home/Source/Components;&#10;/home/anthony/Workspace/C++/PocketCHIP-pocket-home/Source/Components/Pages;&#10;/home/anthony/Workspace/C++/PocketCHIP-pocket-home/Source/Components/Basic&#10;">
-  <MAINGROUP id="NYF1Vz" name="pocket-home">
-    <GROUP id="{A1DF3F2A-774E-D561-3D99-5D88F7D2D731}" name="assets">
-      <FILE id="lJvIsl" name="bluetooth.json" compile="0" resource="1" file="assets/bluetooth.json"/>
-      <FILE id="FHWvCu" name="config.json" compile="0" resource="1" file="assets/config.json"/>
-      <FILE id="P08AkY" name="Lato-Regular.ttf" compile="0" resource="1"
-            file="assets/fonts/Lato-Regular.ttf"/>
-      <FILE id="e8kBas" name="wifi.json" compile="0" resource="1" file="assets/wifi.json"/>
-    </GROUP>
-    <GROUP id="{4593A345-C350-960A-058D-B48F8240AA1D}" name="Source">
-      <GROUP id="{E5D177ED-F000-E2C8-AB9E-11F897C0E250}" name="AppMenu Page">
-<<<<<<< HEAD
-        <GROUP id="{801FBCFD-9C32-24E0-456F-A5D2AA7B6689}" name="AppMenuComponents">
-          <FILE id="uoTYvl" name="AppMenuComponent.cpp" compile="1" resource="0"
-                file="Source/AppMenu Page/AppMenuComponents/AppMenuComponent.cpp"/>
-          <FILE id="ZRD8T3" name="AppMenuComponent.h" compile="0" resource="0"
-                file="Source/AppMenu Page/AppMenuComponents/AppMenuComponent.h"/>
-          <FILE id="MtwNPT" name="PagedAppMenu.cpp" compile="1" resource="0"
-                file="Source/AppMenu Page/AppMenuComponents/PagedAppMenu.cpp"/>
-          <FILE id="IENsPc" name="PagedAppMenu.h" compile="0" resource="0" file="Source/AppMenu Page/AppMenuComponents/PagedAppMenu.h"/>
-          <FILE id="lpC4Pr" name="ScrollingAppMenu.cpp" compile="1" resource="0"
-                file="Source/AppMenu Page/AppMenuComponents/ScrollingAppMenu.cpp"/>
-          <FILE id="Zzogft" name="ScrollingAppMenu.h" compile="0" resource="0"
-                file="Source/AppMenu Page/AppMenuComponents/ScrollingAppMenu.h"/>
-        </GROUP>
-=======
-        <GROUP id="{5283883A-0BA4-33F2-21C1-FE5617FF7FFD}" name="AppMenuComponents">
-          <FILE id="QyR3BP" name="AppMenuComponent.cpp" compile="1" resource="0"
-                file="Source/AppMenu Page/AppMenuComponents/AppMenuComponent.cpp"/>
-          <FILE id="Syiv76" name="AppMenuComponent.h" compile="0" resource="0"
-                file="Source/AppMenu Page/AppMenuComponents/AppMenuComponent.h"/>
-          <FILE id="PIrAma" name="PagedAppMenu.cpp" compile="1" resource="0"
-                file="Source/AppMenu Page/AppMenuComponents/PagedAppMenu.cpp"/>
-          <FILE id="Ay2joc" name="PagedAppMenu.h" compile="0" resource="0" file="Source/AppMenu Page/AppMenuComponents/PagedAppMenu.h"/>
-          <FILE id="QySf7m" name="ScrollingAppMenu.cpp" compile="1" resource="0"
-                file="Source/AppMenu Page/AppMenuComponents/ScrollingAppMenu.cpp"/>
-          <FILE id="eDoqNp" name="ScrollingAppMenu.h" compile="0" resource="0"
-                file="Source/AppMenu Page/AppMenuComponents/ScrollingAppMenu.h"/>
-        </GROUP>
-        <FILE id="zJPlv7" name="AppLauncher.cpp" compile="1" resource="0" file="Source/AppMenu Page/AppLauncher.cpp"/>
-        <FILE id="bl4AYP" name="AppLauncher.h" compile="0" resource="0" file="Source/AppMenu Page/AppLauncher.h"/>
->>>>>>> a996bad7
-        <GROUP id="{33D902E9-E269-A70A-90A9-B34BDE5E4635}" name="PopupEditorComponent">
-          <FILE id="AimLwj" name="NewFolderEditor.cpp" compile="1" resource="0"
-                file="Source/AppMenu Page/Popup Editor Components/NewFolderEditor.cpp"/>
-          <FILE id="EsBVn7" name="NewFolderEditor.h" compile="0" resource="0"
-                file="Source/AppMenu Page/Popup Editor Components/NewFolderEditor.h"/>
-          <FILE id="z7Dxt8" name="NewDesktopAppEditor.cpp" compile="1" resource="0"
-                file="Source/AppMenu Page/Popup Editor Components/NewDesktopAppEditor.cpp"/>
-          <FILE id="u89zv6" name="NewDesktopAppEditor.h" compile="0" resource="0"
-                file="Source/AppMenu Page/Popup Editor Components/NewDesktopAppEditor.h"/>
-          <FILE id="N0cdoz" name="NewConfigAppEditor.cpp" compile="1" resource="0"
-                file="Source/AppMenu Page/Popup Editor Components/NewConfigAppEditor.cpp"/>
-          <FILE id="L9Vs3E" name="NewConfigAppEditor.h" compile="0" resource="0"
-                file="Source/AppMenu Page/Popup Editor Components/NewConfigAppEditor.h"/>
-          <FILE id="JajILW" name="PopupEditorComponent.cpp" compile="1" resource="0"
-                file="Source/AppMenu Page/Popup Editor Components/PopupEditorComponent.cpp"/>
-          <FILE id="PieSFW" name="PopupEditorComponent.h" compile="0" resource="0"
-                file="Source/AppMenu Page/Popup Editor Components/PopupEditorComponent.h"/>
-          <FILE id="fVMrlC" name="CategoryPopupEditor.cpp" compile="1" resource="0"
-                file="Source/AppMenu Page/Popup Editor Components/CategoryPopupEditor.cpp"/>
-          <FILE id="y8b34O" name="CategoryPopupEditor.h" compile="0" resource="0"
-                file="Source/AppMenu Page/Popup Editor Components/CategoryPopupEditor.h"/>
-          <FILE id="uKPVyL" name="AppMenuPopupEditor.cpp" compile="1" resource="0"
-                file="Source/AppMenu Page/Popup Editor Components/AppMenuPopupEditor.cpp"/>
-          <FILE id="JY94pZ" name="AppMenuPopupEditor.h" compile="0" resource="0"
-                file="Source/AppMenu Page/Popup Editor Components/AppMenuPopupEditor.h"/>
-        </GROUP>
-        <GROUP id="{14A7C029-841F-00F9-4B37-871CD7FA6F85}" name="AppMenuButton">
-<<<<<<< HEAD
-          <GROUP id="{97BBBC1A-1BD2-AAF4-85F2-F384C3775DB0}" name="MenuButton Types">
-            <FILE id="aIWdTl" name="PageMenuButton.cpp" compile="1" resource="0"
-                  file="Source/AppMenu Page/AppMenuButton/MenuButton Types/PageMenuButton.cpp"/>
-            <FILE id="hAdoO8" name="PageMenuButton.h" compile="0" resource="0"
-                  file="Source/AppMenu Page/AppMenuButton/MenuButton Types/PageMenuButton.h"/>
-            <FILE id="kO7DU5" name="ScrollingMenuButton.cpp" compile="1" resource="0"
-                  file="Source/AppMenu Page/AppMenuButton/MenuButton Types/ScrollingMenuButton.cpp"/>
-            <FILE id="M9kg4d" name="ScrollingMenuButton.h" compile="0" resource="0"
-                  file="Source/AppMenu Page/AppMenuButton/MenuButton Types/ScrollingMenuButton.h"/>
-          </GROUP>
-          <GROUP id="{F0050C6F-21EC-3DB6-D68D-70EBDB7844E2}" name="MenuItem Types">
-            <FILE id="k18rAG" name="ConfigAppMenuItem.cpp" compile="1" resource="0"
-                  file="Source/AppMenu Page/AppMenuButton/MenuItem Types/ConfigAppMenuItem.cpp"/>
-            <FILE id="Utiaa0" name="ConfigAppMenuItem.h" compile="0" resource="0"
-                  file="Source/AppMenu Page/AppMenuButton/MenuItem Types/ConfigAppMenuItem.h"/>
-            <FILE id="q2Br7X" name="DesktopEntryMenuItem.cpp" compile="1" resource="0"
-                  file="Source/AppMenu Page/AppMenuButton/MenuItem Types/DesktopEntryMenuItem.cpp"/>
-            <FILE id="TCWtEN" name="DesktopEntryMenuItem.h" compile="0" resource="0"
-                  file="Source/AppMenu Page/AppMenuButton/MenuItem Types/DesktopEntryMenuItem.h"/>
-            <FILE id="jdofoH" name="FolderMenuItem.cpp" compile="1" resource="0"
-                  file="Source/AppMenu Page/AppMenuButton/MenuItem Types/FolderMenuItem.cpp"/>
-            <FILE id="PaT4m5" name="FolderMenuItem.h" compile="0" resource="0"
-                  file="Source/AppMenu Page/AppMenuButton/MenuItem Types/FolderMenuItem.h"/>
-          </GROUP>
-=======
-          <FILE id="KzTYzc" name="AppMenuItem.cpp" compile="1" resource="0" file="Source/AppMenu Page/AppMenuButton/AppMenuItem.cpp"/>
-          <FILE id="iFiLhW" name="AppMenuItem.h" compile="0" resource="0" file="Source/AppMenu Page/AppMenuButton/AppMenuItem.h"/>
-          <FILE id="v2MsaP" name="AppMenuButtonFactory.cpp" compile="1" resource="0"
-                file="Source/AppMenu Page/AppMenuButton/AppMenuButtonFactory.cpp"/>
-          <FILE id="aVSOZh" name="AppMenuButtonFactory.h" compile="0" resource="0"
-                file="Source/AppMenu Page/AppMenuButton/AppMenuButtonFactory.h"/>
-          <GROUP id="{9687A1D6-AF6C-F24A-4D58-75E7DF0C695D}" name="MenuButton Types">
-            <FILE id="z1sBr9" name="PageMenuButton.cpp" compile="1" resource="0"
-                  file="Source/AppMenu Page/AppMenuButton/MenuButton Types/PageMenuButton.cpp"/>
-            <FILE id="idJOCa" name="PageMenuButton.h" compile="0" resource="0"
-                  file="Source/AppMenu Page/AppMenuButton/MenuButton Types/PageMenuButton.h"/>
-            <FILE id="eXxQKg" name="ScrollingMenuButton.cpp" compile="1" resource="0"
-                  file="Source/AppMenu Page/AppMenuButton/MenuButton Types/ScrollingMenuButton.cpp"/>
-            <FILE id="TiRfGq" name="ScrollingMenuButton.h" compile="0" resource="0"
-                  file="Source/AppMenu Page/AppMenuButton/MenuButton Types/ScrollingMenuButton.h"/>
-          </GROUP>
-          <GROUP id="{97BBBC1A-1BD2-AAF4-85F2-F384C3775DB0}" name="MenuItem Types">
-            <FILE id="NmM7DX" name="ConfigAppMenuItem.cpp" compile="1" resource="0"
-                  file="Source/AppMenu Page/AppMenuButton/MenuItem Types/ConfigAppMenuItem.cpp"/>
-            <FILE id="VM2KsV" name="ConfigAppMenuItem.h" compile="0" resource="0"
-                  file="Source/AppMenu Page/AppMenuButton/MenuItem Types/ConfigAppMenuItem.h"/>
-            <FILE id="xlYuJF" name="DesktopEntryMenuItem.cpp" compile="1" resource="0"
-                  file="Source/AppMenu Page/AppMenuButton/MenuItem Types/DesktopEntryMenuItem.cpp"/>
-            <FILE id="UIfZcc" name="DesktopEntryMenuItem.h" compile="0" resource="0"
-                  file="Source/AppMenu Page/AppMenuButton/MenuItem Types/DesktopEntryMenuItem.h"/>
-            <FILE id="rdi1XH" name="FolderMenuItem.cpp" compile="1" resource="0"
-                  file="Source/AppMenu Page/AppMenuButton/MenuItem Types/FolderMenuItem.cpp"/>
-            <FILE id="CN1GQY" name="FolderMenuItem.h" compile="0" resource="0"
-                  file="Source/AppMenu Page/AppMenuButton/MenuItem Types/FolderMenuItem.h"/>
-          </GROUP>
-          <FILE id="fvzvAY" name="ConfigAppButton.cpp" compile="1" resource="0"
-                file="Source/AppMenu Page/AppMenuButton/ConfigAppButton.cpp"/>
-          <FILE id="U6ltQT" name="ConfigAppButton.h" compile="0" resource="0"
-                file="Source/AppMenu Page/AppMenuButton/ConfigAppButton.h"/>
-          <FILE id="ywgZrz" name="DesktopEntryButton.cpp" compile="1" resource="0"
-                file="Source/AppMenu Page/AppMenuButton/DesktopEntryButton.cpp"/>
-          <FILE id="yffTeN" name="DesktopEntryButton.h" compile="0" resource="0"
-                file="Source/AppMenu Page/AppMenuButton/DesktopEntryButton.h"/>
-          <FILE id="S9FOVq" name="AppFolderButton.cpp" compile="1" resource="0"
-                file="Source/AppMenu Page/AppMenuButton/AppFolderButton.cpp"/>
-          <FILE id="QvD4I5" name="AppFolderButton.h" compile="0" resource="0"
-                file="Source/AppMenu Page/AppMenuButton/AppFolderButton.h"/>
->>>>>>> a996bad7
-          <FILE id="yT2LgN" name="AppMenuButton.h" compile="0" resource="0" file="Source/AppMenu Page/AppMenuButton/AppMenuButton.h"/>
-          <FILE id="wuxNd9" name="AppMenuButton.cpp" compile="1" resource="0"
-                file="Source/AppMenu Page/AppMenuButton/AppMenuButton.cpp"/>
-          <FILE id="qQ1gT2" name="AppMenuItem.cpp" compile="1" resource="0" file="Source/AppMenu Page/AppMenuButton/AppMenuItem.cpp"/>
-          <FILE id="sNu85i" name="AppMenuItem.h" compile="0" resource="0" file="Source/AppMenu Page/AppMenuButton/AppMenuItem.h"/>
-          <FILE id="gqK6ot" name="AppMenuItemFactory.cpp" compile="1" resource="0"
-                file="Source/AppMenu Page/AppMenuButton/AppMenuItemFactory.cpp"/>
-          <FILE id="aPbzXv" name="AppMenuItemFactory.h" compile="0" resource="0"
-                file="Source/AppMenu Page/AppMenuButton/AppMenuItemFactory.h"/>
-        </GROUP>
-        <GROUP id="{559D4599-2DCA-D578-255D-9A50712E8E88}" name="Info Components">
-          <FILE id="r72J8h" name="BatteryIcon.cpp" compile="1" resource="0" file="Source/AppMenu Page/Info Components/BatteryIcon.cpp"/>
-          <FILE id="HVRJip" name="BatteryIcon.h" compile="0" resource="0" file="Source/AppMenu Page/Info Components/BatteryIcon.h"/>
-          <FILE id="bt1KwE" name="BatteryMonitor.cpp" compile="1" resource="0"
-                file="Source/AppMenu Page/Info Components/BatteryMonitor.cpp"/>
-          <FILE id="t1P8uc" name="BatteryMonitor.h" compile="0" resource="0"
-                file="Source/AppMenu Page/Info Components/BatteryMonitor.h"/>
-          <FILE id="V2Rjhu" name="ClockLabel.cpp" compile="1" resource="0" file="Source/AppMenu Page/Info Components/ClockLabel.cpp"/>
-          <FILE id="andbx8" name="ClockLabel.h" compile="0" resource="0" file="Source/AppMenu Page/Info Components/ClockLabel.h"/>
-          <FILE id="TnTmFi" name="WifiIcon.cpp" compile="1" resource="0" file="Source/AppMenu Page/Info Components/WifiIcon.cpp"/>
-          <FILE id="BIw8ef" name="WifiIcon.h" compile="0" resource="0" file="Source/AppMenu Page/Info Components/WifiIcon.h"/>
-        </GROUP>
-<<<<<<< HEAD
-        <FILE id="zJPlv7" name="AppLauncher.cpp" compile="1" resource="0" file="Source/AppMenu Page/AppLauncher.cpp"/>
-        <FILE id="bl4AYP" name="AppLauncher.h" compile="0" resource="0" file="Source/AppMenu Page/AppLauncher.h"/>
-=======
->>>>>>> a996bad7
-        <FILE id="e0rlnj" name="AppMenuPage.cpp" compile="1" resource="0" file="Source/AppMenu Page/AppMenuPage.cpp"/>
-        <FILE id="NstX3c" name="AppMenuPage.h" compile="0" resource="0" file="Source/AppMenu Page/AppMenuPage.h"/>
-        <FILE id="CyIMe5" name="DesktopEntries.cpp" compile="1" resource="0"
-              file="Source/AppMenu Page/DesktopEntries.cpp"/>
-        <FILE id="ZwmY3m" name="DesktopEntries.h" compile="0" resource="0"
-              file="Source/AppMenu Page/DesktopEntries.h" xcodeResource="1"/>
-        <FILE id="gzJ765" name="DesktopEntry.cpp" compile="1" resource="0"
-              file="Source/AppMenu Page/DesktopEntry.cpp"/>
-        <FILE id="sxvXV0" name="DesktopEntry.h" compile="0" resource="0" file="Source/AppMenu Page/DesktopEntry.h"/>
-        <FILE id="a25qaH" name="IconThread.cpp" compile="1" resource="0" file="Source/AppMenu Page/IconThread.cpp"/>
-        <FILE id="kTeYJT" name="IconThread.h" compile="0" resource="0" file="Source/AppMenu Page/IconThread.h"/>
-      </GROUP>
-      <GROUP id="{85D01745-B7AD-BE3B-8D28-80F47A0AA8BA}" name="Configuration">
-        <GROUP id="{0620BF40-B02B-426D-C70D-993F44358C78}" name="Configurables">
-          <FILE id="gzdytE" name="ConfigurableImageButton.cpp" compile="1" resource="0"
-                file="Source/Configuration/Configurables/ConfigurableImageButton.cpp"/>
-          <FILE id="qHMdEQ" name="ConfigurableImageButton.h" compile="0" resource="0"
-                file="Source/Configuration/Configurables/ConfigurableImageButton.h"/>
-          <FILE id="a9u0EC" name="ConfigurableLabel.cpp" compile="1" resource="0"
-                file="Source/Configuration/Configurables/ConfigurableLabel.cpp"/>
-          <FILE id="pINIgS" name="ConfigurableLabel.h" compile="0" resource="0"
-                file="Source/Configuration/Configurables/ConfigurableLabel.h"/>
-          <FILE id="g1W6SX" name="ConfigurableComponent.cpp" compile="1" resource="0"
-                file="Source/Configuration/Configurables/ConfigurableComponent.cpp"/>
-          <FILE id="OBFKiD" name="ConfigurableComponent.h" compile="0" resource="0"
-                file="Source/Configuration/Configurables/ConfigurableComponent.h"/>
-          <FILE id="zxMEf3" name="Configurable.cpp" compile="1" resource="0"
-                file="Source/Configuration/Configurables/Configurable.cpp"/>
-          <FILE id="xL6pBS" name="Configurable.h" compile="0" resource="0" file="Source/Configuration/Configurables/Configurable.h"/>
-          <FILE id="HkMUgr" name="ConfigurableImageComponent.h" compile="0" resource="0"
-                file="Source/Configuration/Configurables/ConfigurableImageComponent.h"/>
-          <FILE id="Gf8A1r" name="ConfigurableImageComponent.cpp" compile="1"
-                resource="0" file="Source/Configuration/Configurables/ConfigurableImageComponent.cpp"/>
-        </GROUP>
-        <FILE id="DCzTro" name="AppConfigFile.cpp" compile="1" resource="0"
-              file="Source/Configuration/AppConfigFile.cpp"/>
-        <FILE id="IYWdZr" name="AppConfigFile.h" compile="0" resource="0" file="Source/Configuration/AppConfigFile.h"/>
-        <FILE id="FDPktI" name="ComponentConfigFile.cpp" compile="1" resource="0"
-              file="Source/Configuration/ComponentConfigFile.cpp"/>
-        <FILE id="VIPq8u" name="ComponentConfigFile.h" compile="0" resource="0"
-              file="Source/Configuration/ComponentConfigFile.h"/>
-        <FILE id="dNgJxN" name="ConfigFile.cpp" compile="1" resource="0" file="Source/Configuration/ConfigFile.cpp"/>
-        <FILE id="sqDYSh" name="ConfigFile.h" compile="0" resource="0" file="Source/Configuration/ConfigFile.h"/>
-        <FILE id="Fu5GTF" name="DateTimePage.cpp" compile="1" resource="0"
-              file="Source/Configuration/DateTimePage.cpp"/>
-        <FILE id="Ja1BN2" name="DateTimePage.h" compile="0" resource="0" file="Source/Configuration/DateTimePage.h"/>
-        <FILE id="iCUbxT" name="MainConfigFile.cpp" compile="1" resource="0"
-              file="Source/Configuration/MainConfigFile.cpp"/>
-        <FILE id="N1gZuQ" name="MainConfigFile.h" compile="0" resource="0"
-              file="Source/Configuration/MainConfigFile.h"/>
-        <FILE id="lL4zp6" name="PersonalizePageComponent.cpp" compile="1" resource="0"
-              file="Source/Configuration/PersonalizePageComponent.cpp"/>
-        <FILE id="bPFFa7" name="PersonalizePageComponent.h" compile="0" resource="0"
-              file="Source/Configuration/PersonalizePageComponent.h"/>
-      </GROUP>
-      <GROUP id="{C8D0B15F-7CBD-8609-EE8B-F47CFF846C00}" name="Settings">
-        <FILE id="zZK08d" name="AdvancedSettingsPage.cpp" compile="1" resource="0"
-              file="Source/Settings/AdvancedSettingsPage.cpp"/>
-        <FILE id="wdC2BA" name="AdvancedSettingsPage.h" compile="0" resource="0"
-              file="Source/Settings/AdvancedSettingsPage.h"/>
-        <FILE id="Otn0T9" name="BluetoothCategoryItemComponent.cpp" compile="1"
-              resource="0" file="Source/Settings/BluetoothCategoryItemComponent.cpp"/>
-        <FILE id="uCRTEM" name="BluetoothCategoryItemComponent.h" compile="0"
-              resource="0" file="Source/Settings/BluetoothCategoryItemComponent.h"/>
-        <FILE id="cBlEsv" name="InputSettingsPage.cpp" compile="1" resource="0"
-              file="Source/Settings/InputSettingsPage.cpp"/>
-        <FILE id="DMnbBB" name="InputSettingsPage.h" compile="0" resource="0"
-              file="Source/Settings/InputSettingsPage.h"/>
-        <FILE id="gbgZVO" name="SettingsCategoryButton.cpp" compile="1" resource="0"
-              file="Source/Settings/SettingsCategoryButton.cpp"/>
-        <FILE id="jEPIeJ" name="SettingsCategoryButton.h" compile="0" resource="0"
-              file="Source/Settings/SettingsCategoryButton.h"/>
-        <FILE id="bNqiMl" name="SettingsCategoryItemComponent.cpp" compile="1"
-              resource="0" file="Source/Settings/SettingsCategoryItemComponent.cpp"/>
-        <FILE id="Lw6SDH" name="SettingsCategoryItemComponent.h" compile="0"
-              resource="0" file="Source/Settings/SettingsCategoryItemComponent.h"/>
-        <FILE id="Ee4ILT" name="SettingsPageBluetoothComponent.cpp" compile="1"
-              resource="0" file="Source/Settings/SettingsPageBluetoothComponent.cpp"/>
-        <FILE id="hzA3Hr" name="SettingsPageBluetoothComponent.h" compile="0"
-              resource="0" file="Source/Settings/SettingsPageBluetoothComponent.h"/>
-        <FILE id="W2VIIg" name="SettingsPageComponent.cpp" compile="1" resource="0"
-              file="Source/Settings/SettingsPageComponent.cpp"/>
-        <FILE id="H7JAkN" name="SettingsPageComponent.h" compile="0" resource="0"
-              file="Source/Settings/SettingsPageComponent.h"/>
-        <FILE id="L5eH6f" name="LoginSettingsPage.cpp" compile="1" resource="0"
-              file="Source/Settings/LoginSettingsPage.cpp"/>
-        <FILE id="aP9mqt" name="LoginSettingsPage.h" compile="0" resource="0"
-              file="Source/Settings/LoginSettingsPage.h"/>
-        <FILE id="cOBxcn" name="SettingsPageWifiComponent.cpp" compile="1"
-              resource="0" file="Source/Settings/SettingsPageWifiComponent.cpp"/>
-        <FILE id="LaoqFh" name="SettingsPageWifiComponent.h" compile="0" resource="0"
-              file="Source/Settings/SettingsPageWifiComponent.h"/>
-        <FILE id="ZVuYHM" name="WifiCategoryItemComponent.cpp" compile="1"
-              resource="0" file="Source/Settings/WifiCategoryItemComponent.cpp"/>
-        <FILE id="geUCyF" name="WifiCategoryItemComponent.h" compile="0" resource="0"
-              file="Source/Settings/WifiCategoryItemComponent.h"/>
-      </GROUP>
-      <GROUP id="{19EF72F0-004C-98C0-E6A4-143C67F2B66B}" name="Power">
-        <FILE id="NEe5WE" name="PowerPageComponent.cpp" compile="1" resource="0"
-              file="Source/Power/PowerPageComponent.cpp"/>
-        <FILE id="xYpw8n" name="PowerPageComponent.h" compile="0" resource="0"
-              file="Source/Power/PowerPageComponent.h"/>
-        <FILE id="XG2PnG" name="PowerFelPageComponent.cpp" compile="1" resource="0"
-              file="Source/Power/PowerFelPageComponent.cpp"/>
-        <FILE id="JcDF39" name="PowerFelPageComponent.h" compile="0" resource="0"
-              file="Source/Power/PowerFelPageComponent.h"/>
-      </GROUP>
-      <GROUP id="{E98D5B9C-4E34-6090-B2F4-D1F92AFB0C81}" name="Wifi">
-        <FILE id="AXlA2k" name="WifiStatus.cpp" compile="1" resource="0" file="Source/Wifi/WifiStatus.cpp"/>
-        <FILE id="P1KEyx" name="WifiStatus.h" compile="0" resource="0" file="Source/Wifi/WifiStatus.h"/>
-        <FILE id="gnqOio" name="WifiStatusJson.cpp" compile="1" resource="0"
-              file="Source/Wifi/WifiStatusJson.cpp"/>
-        <FILE id="obCnmM" name="WifiStatusJson.h" compile="0" resource="0"
-              file="Source/Wifi/WifiStatusJson.h"/>
-        <FILE id="oqvpyg" name="WifiStatusNM.cpp" compile="1" resource="0"
-              file="Source/Wifi/WifiStatusNM.cpp"/>
-        <FILE id="eWhlRs" name="WifiStatusNM.h" compile="0" resource="0" file="Source/Wifi/WifiStatusNM.h"/>
-      </GROUP>
-      <GROUP id="{185415EC-B399-8F03-8F25-DEE2244D2B03}" name="Basic Components">
-        <FILE id="lsHR0C" name="DrawableImageButton.cpp" compile="1" resource="0"
-              file="Source/Basic Components/DrawableImageButton.cpp"/>
-        <FILE id="MFPfd5" name="DrawableImageButton.h" compile="0" resource="0"
-              file="Source/Basic Components/DrawableImageButton.h"/>
-        <FILE id="hzXzqU" name="DrawableImageComponent.cpp" compile="1" resource="0"
-              file="Source/Basic Components/DrawableImageComponent.cpp"/>
-        <FILE id="gYBZcj" name="DrawableImageComponent.h" compile="0" resource="0"
-              file="Source/Basic Components/DrawableImageComponent.h"/>
-        <FILE id="jt3Brk" name="FileSelectTextEditor.cpp" compile="1" resource="0"
-              file="Source/Basic Components/FileSelectTextEditor.cpp"/>
-        <FILE id="NCotgj" name="FileSelectTextEditor.h" compile="0" resource="0"
-              file="Source/Basic Components/FileSelectTextEditor.h"/>
-        <FILE id="CHuJ0i" name="Grid.cpp" compile="1" resource="0" file="Source/Basic Components/Grid.cpp"/>
-        <FILE id="HWGQHF" name="Grid.h" compile="0" resource="0" file="Source/Basic Components/Grid.h"/>
-        <FILE id="GudXZR" name="IconSliderComponent.cpp" compile="1" resource="0"
-              file="Source/Basic Components/IconSliderComponent.cpp"/>
-        <FILE id="KKwMqh" name="IconSliderComponent.h" compile="0" resource="0"
-              file="Source/Basic Components/IconSliderComponent.h"/>
-        <FILE id="GfQ0Qz" name="ListEditor.cpp" compile="1" resource="0" file="Source/Basic Components/ListEditor.cpp"/>
-        <FILE id="YGFPYR" name="ListEditor.h" compile="0" resource="0" file="Source/Basic Components/ListEditor.h"/>
-        <FILE id="O5mqRG" name="OverlaySpinner.cpp" compile="1" resource="0"
-              file="Source/Basic Components/OverlaySpinner.cpp"/>
-        <FILE id="MSrLBn" name="OverlaySpinner.h" compile="0" resource="0"
-              file="Source/Basic Components/OverlaySpinner.h"/>
-        <FILE id="I0X6lt" name="ScalingLabel.cpp" compile="1" resource="0"
-              file="Source/Basic Components/ScalingLabel.cpp"/>
-        <FILE id="bdPDpp" name="ScalingLabel.h" compile="0" resource="0" file="Source/Basic Components/ScalingLabel.h"/>
-        <FILE id="S4Qmur" name="SwitchComponent.cpp" compile="1" resource="0"
-              file="Source/Basic Components/SwitchComponent.cpp"/>
-        <FILE id="N5QVhc" name="SwitchComponent.h" compile="0" resource="0"
-              file="Source/Basic Components/SwitchComponent.h"/>
-      </GROUP>
-      <FILE id="Vgvkvg" name="I2CBus.cpp" compile="1" resource="0" file="Source/I2CBus.cpp"/>
-      <FILE id="b2jNEM" name="I2CBus.h" compile="0" resource="0" file="Source/I2CBus.h"/>
-      <FILE id="X7wz2M" name="GridLayoutManager.cpp" compile="1" resource="0"
-            file="Source/GridLayoutManager.cpp"/>
-      <FILE id="r4oAKB" name="GridLayoutManager.h" compile="0" resource="0"
-            file="Source/GridLayoutManager.h"/>
-      <FILE id="QfgT5g" name="BluetoothStatus.cpp" compile="1" resource="0"
-            file="Source/BluetoothStatus.cpp"/>
-      <FILE id="cpqm4n" name="BluetoothStatus.h" compile="0" resource="0"
-            file="Source/BluetoothStatus.h"/>
-      <FILE id="rdg6xk" name="PocketHomeApplication.cpp" compile="1" resource="0"
-            file="Source/PocketHomeApplication.cpp"/>
-      <FILE id="cK501J" name="PocketHomeApplication.h" compile="0" resource="0"
-            file="Source/PocketHomeApplication.h"/>
-      <FILE id="LxVUAo" name="LoginPage.cpp" compile="1" resource="0" file="Source/LoginPage.cpp"/>
-      <FILE id="ecOl3Y" name="LoginPage.h" compile="0" resource="0" file="Source/LoginPage.h"/>
-      <FILE id="GuBz6r" name="PageStackComponent.cpp" compile="1" resource="0"
-            file="Source/PageStackComponent.cpp"/>
-      <FILE id="QBJM6w" name="PageStackComponent.h" compile="0" resource="0"
-            file="Source/PageStackComponent.h"/>
-      <FILE id="i9KuWR" name="MainComponent.cpp" compile="1" resource="0"
-            file="Source/MainComponent.cpp"/>
-      <FILE id="QHVcKo" name="MainComponent.h" compile="0" resource="0" file="Source/MainComponent.h"/>
-      <FILE id="GJ9TER" name="Main.cpp" compile="1" resource="0" file="Source/Main.cpp"/>
-      <FILE id="Ury6Cc" name="Utils.cpp" compile="1" resource="0" file="Source/Utils.cpp"/>
-      <FILE id="AywA6o" name="Utils.h" compile="0" resource="0" file="Source/Utils.h"/>
-      <FILE id="xoVLAp" name="PokeLookAndFeel.cpp" compile="1" resource="0"
-            file="Source/PokeLookAndFeel.cpp"/>
-      <FILE id="g1eykD" name="PokeLookAndFeel.h" compile="0" resource="0"
-            file="Source/PokeLookAndFeel.h"/>
-      <FILE id="Y56UvN" name="LauncherComponent.cpp" compile="1" resource="0"
-            file="Source/LauncherComponent.cpp"/>
-      <FILE id="rGcSg1" name="LauncherComponent.h" compile="0" resource="0"
-            file="Source/LauncherComponent.h"/>
-    </GROUP>
-  </MAINGROUP>
-  <EXPORTFORMATS>
-    <XCODE_MAC targetFolder="Builds/MacOSX">
-      <CONFIGURATIONS>
-        <CONFIGURATION name="Debug" osxSDK="default" osxCompatibility="10.10 SDK" osxArchitecture="default"
-                       isDebug="1" optimisation="1" targetName="pocket-home" cppLanguageStandard="c++11"
-                       binaryPath="build" enablePluginBinaryCopyStep="1"/>
-        <CONFIGURATION name="Release" osxSDK="default" osxCompatibility="10.10 SDK"
-                       osxArchitecture="default" isDebug="0" optimisation="3" targetName="pocket-home"
-                       cppLanguageStandard="c++11" binaryPath="build" enablePluginBinaryCopyStep="1"/>
-      </CONFIGURATIONS>
-      <MODULEPATHS>
-        <MODULEPATH id="juce_core" path="deps/JUCE/modules"/>
-        <MODULEPATH id="juce_events" path="deps/JUCE/modules"/>
-        <MODULEPATH id="juce_graphics" path="deps/JUCE/modules"/>
-        <MODULEPATH id="juce_data_structures" path="deps/JUCE/modules"/>
-        <MODULEPATH id="juce_gui_basics" path="deps/JUCE/modules"/>
-      </MODULEPATHS>
-    </XCODE_MAC>
-    <LINUX_MAKE targetFolder="Builds/LinuxMakefile" cppLanguageStandard="-std=c++11"
-                extraDefs="" extraLinkerFlags="" externalLibraries="" extraCompilerFlags=""
-                linuxExtraPkgConfig="NetworkManager libnm-glib alsa freetype2 libssl"
-                enableGNUExtensions="1">
-      <CONFIGURATIONS>
-        <CONFIGURATION name="Debug" libraryPath="/usr/X11R6/lib/" isDebug="1" optimisation="1"
-                       targetName="pocket-home" binaryPath="build/Debug" headerPath=""/>
-        <CONFIGURATION name="Release" libraryPath="/usr/X11R6/lib/" isDebug="0" optimisation="3"
-                       targetName="pocket-home" binaryPath="build/Release" headerPath=""/>
-      </CONFIGURATIONS>
-      <MODULEPATHS>
-        <MODULEPATH id="juce_core" path="deps/JUCE/modules"/>
-        <MODULEPATH id="juce_events" path="deps/JUCE/modules"/>
-        <MODULEPATH id="juce_graphics" path="deps/JUCE/modules"/>
-        <MODULEPATH id="juce_data_structures" path="deps/JUCE/modules"/>
-        <MODULEPATH id="juce_gui_basics" path="deps/JUCE/modules"/>
-      </MODULEPATHS>
-    </LINUX_MAKE>
-  </EXPORTFORMATS>
-  <MODULES>
-    <MODULE id="juce_core" showAllCode="1" useLocalCopy="0"/>
-    <MODULE id="juce_data_structures" showAllCode="1" useLocalCopy="0"/>
-    <MODULE id="juce_events" showAllCode="1" useLocalCopy="0"/>
-    <MODULE id="juce_graphics" showAllCode="1" useLocalCopy="0"/>
-    <MODULE id="juce_gui_basics" showAllCode="1" useLocalCopy="0"/>
-  </MODULES>
-  <JUCEOPTIONS/>
-</JUCERPROJECT>
+<?xml version="1.0" encoding="UTF-8"?>
+
+<JUCERPROJECT id="EFuQKG" name="pocket-home" projectType="guiapp" version="0.0.1"
+              bundleIdentifier="co.nextthing.PokeLaunch" includeBinaryInAppConfig="1"
+              jucerVersion="5.2.0" companyName="Next Thing Co." companyWebsite="http://nextthing.co"
+              displaySplashScreen="0" reportAppUsage="1" splashScreenColour="Dark"
+              cppLanguageStandard="11" companyCopyright="Next Thing Co." headerPath="/home/anthony/Workspace/C++/PocketCHIP-pocket-home/Source/Wifi;&#10;/home/anthony/Workspace/C++/PocketCHIP-pocket-home/Source/Components;&#10;/home/anthony/Workspace/C++/PocketCHIP-pocket-home/Source/Components/Pages;&#10;/home/anthony/Workspace/C++/PocketCHIP-pocket-home/Source/Components/Basic&#10;">
+  <MAINGROUP id="NYF1Vz" name="pocket-home">
+    <GROUP id="{A1DF3F2A-774E-D561-3D99-5D88F7D2D731}" name="assets">
+      <FILE id="lJvIsl" name="bluetooth.json" compile="0" resource="1" file="assets/bluetooth.json"/>
+      <FILE id="FHWvCu" name="config.json" compile="0" resource="1" file="assets/config.json"/>
+      <FILE id="P08AkY" name="Lato-Regular.ttf" compile="0" resource="1"
+            file="assets/fonts/Lato-Regular.ttf"/>
+      <FILE id="e8kBas" name="wifi.json" compile="0" resource="1" file="assets/wifi.json"/>
+    </GROUP>
+    <GROUP id="{4593A345-C350-960A-058D-B48F8240AA1D}" name="Source">
+      <GROUP id="{E5D177ED-F000-E2C8-AB9E-11F897C0E250}" name="AppMenu Page">
+        <GROUP id="{801FBCFD-9C32-24E0-456F-A5D2AA7B6689}" name="AppMenuComponents">
+          <FILE id="uoTYvl" name="AppMenuComponent.cpp" compile="1" resource="0"
+                file="Source/AppMenu Page/AppMenuComponents/AppMenuComponent.cpp"/>
+          <FILE id="ZRD8T3" name="AppMenuComponent.h" compile="0" resource="0"
+                file="Source/AppMenu Page/AppMenuComponents/AppMenuComponent.h"/>
+          <FILE id="MtwNPT" name="PagedAppMenu.cpp" compile="1" resource="0"
+                file="Source/AppMenu Page/AppMenuComponents/PagedAppMenu.cpp"/>
+          <FILE id="IENsPc" name="PagedAppMenu.h" compile="0" resource="0" file="Source/AppMenu Page/AppMenuComponents/PagedAppMenu.h"/>
+          <FILE id="lpC4Pr" name="ScrollingAppMenu.cpp" compile="1" resource="0"
+                file="Source/AppMenu Page/AppMenuComponents/ScrollingAppMenu.cpp"/>
+          <FILE id="Zzogft" name="ScrollingAppMenu.h" compile="0" resource="0"
+                file="Source/AppMenu Page/AppMenuComponents/ScrollingAppMenu.h"/>
+        </GROUP>
+        <FILE id="DCzTro" name="AppConfigFile.cpp" compile="1" resource="0"
+              file="Source/Configuration/AppConfigFile.cpp"/>
+        <FILE id="IYWdZr" name="AppConfigFile.h" compile="0" resource="0" file="Source/Configuration/AppConfigFile.h"/>
+        <FILE id="FDPktI" name="ComponentConfigFile.cpp" compile="1" resource="0"
+              file="Source/Configuration/ComponentConfigFile.cpp"/>
+        <FILE id="VIPq8u" name="ComponentConfigFile.h" compile="0" resource="0"
+              file="Source/Configuration/ComponentConfigFile.h"/>
+        <FILE id="dNgJxN" name="ConfigFile.cpp" compile="1" resource="0" file="Source/Configuration/ConfigFile.cpp"/>
+        <FILE id="sqDYSh" name="ConfigFile.h" compile="0" resource="0" file="Source/Configuration/ConfigFile.h"/>
+        <FILE id="Fu5GTF" name="DateTimePage.cpp" compile="1" resource="0"
+              file="Source/Configuration/DateTimePage.cpp"/>
+        <FILE id="Ja1BN2" name="DateTimePage.h" compile="0" resource="0" file="Source/Configuration/DateTimePage.h"/>
+        <FILE id="iCUbxT" name="MainConfigFile.cpp" compile="1" resource="0"
+              file="Source/Configuration/MainConfigFile.cpp"/>
+        <FILE id="N1gZuQ" name="MainConfigFile.h" compile="0" resource="0"
+              file="Source/Configuration/MainConfigFile.h"/>
+        <FILE id="lL4zp6" name="PersonalizePageComponent.cpp" compile="1" resource="0"
+              file="Source/Configuration/PersonalizePageComponent.cpp"/>
+        <FILE id="bPFFa7" name="PersonalizePageComponent.h" compile="0" resource="0"
+              file="Source/Configuration/PersonalizePageComponent.h"/>
+      </GROUP>
+      <GROUP id="{E5D177ED-F000-E2C8-AB9E-11F897C0E250}" name="AppMenu Page">
+        <FILE id="zJPlv7" name="AppLauncher.cpp" compile="1" resource="0" file="Source/AppMenu Page/AppLauncher.cpp"/>
+        <FILE id="bl4AYP" name="AppLauncher.h" compile="0" resource="0" file="Source/AppMenu Page/AppLauncher.h"/>
+        <GROUP id="{33D902E9-E269-A70A-90A9-B34BDE5E4635}" name="PopupEditorComponent">
+          <FILE id="AimLwj" name="NewFolderEditor.cpp" compile="1" resource="0"
+                file="Source/AppMenu Page/Popup Editor Components/NewFolderEditor.cpp"/>
+          <FILE id="EsBVn7" name="NewFolderEditor.h" compile="0" resource="0"
+                file="Source/AppMenu Page/Popup Editor Components/NewFolderEditor.h"/>
+          <FILE id="z7Dxt8" name="NewDesktopAppEditor.cpp" compile="1" resource="0"
+                file="Source/AppMenu Page/Popup Editor Components/NewDesktopAppEditor.cpp"/>
+          <FILE id="u89zv6" name="NewDesktopAppEditor.h" compile="0" resource="0"
+                file="Source/AppMenu Page/Popup Editor Components/NewDesktopAppEditor.h"/>
+          <FILE id="N0cdoz" name="NewConfigAppEditor.cpp" compile="1" resource="0"
+                file="Source/AppMenu Page/Popup Editor Components/NewConfigAppEditor.cpp"/>
+          <FILE id="L9Vs3E" name="NewConfigAppEditor.h" compile="0" resource="0"
+                file="Source/AppMenu Page/Popup Editor Components/NewConfigAppEditor.h"/>
+          <FILE id="JajILW" name="PopupEditorComponent.cpp" compile="1" resource="0"
+                file="Source/AppMenu Page/Popup Editor Components/PopupEditorComponent.cpp"/>
+          <FILE id="PieSFW" name="PopupEditorComponent.h" compile="0" resource="0"
+                file="Source/AppMenu Page/Popup Editor Components/PopupEditorComponent.h"/>
+          <FILE id="fVMrlC" name="CategoryPopupEditor.cpp" compile="1" resource="0"
+                file="Source/AppMenu Page/Popup Editor Components/CategoryPopupEditor.cpp"/>
+          <FILE id="y8b34O" name="CategoryPopupEditor.h" compile="0" resource="0"
+                file="Source/AppMenu Page/Popup Editor Components/CategoryPopupEditor.h"/>
+          <FILE id="uKPVyL" name="AppMenuPopupEditor.cpp" compile="1" resource="0"
+                file="Source/AppMenu Page/Popup Editor Components/AppMenuPopupEditor.cpp"/>
+          <FILE id="JY94pZ" name="AppMenuPopupEditor.h" compile="0" resource="0"
+                file="Source/AppMenu Page/Popup Editor Components/AppMenuPopupEditor.h"/>
+        </GROUP>
+        <GROUP id="{14A7C029-841F-00F9-4B37-871CD7FA6F85}" name="AppMenuButton">
+          <GROUP id="{97BBBC1A-1BD2-AAF4-85F2-F384C3775DB0}" name="MenuButton Types">
+            <FILE id="aIWdTl" name="PageMenuButton.cpp" compile="1" resource="0"
+                  file="Source/AppMenu Page/AppMenuButton/MenuButton Types/PageMenuButton.cpp"/>
+            <FILE id="hAdoO8" name="PageMenuButton.h" compile="0" resource="0"
+                  file="Source/AppMenu Page/AppMenuButton/MenuButton Types/PageMenuButton.h"/>
+            <FILE id="kO7DU5" name="ScrollingMenuButton.cpp" compile="1" resource="0"
+                  file="Source/AppMenu Page/AppMenuButton/MenuButton Types/ScrollingMenuButton.cpp"/>
+            <FILE id="M9kg4d" name="ScrollingMenuButton.h" compile="0" resource="0"
+                  file="Source/AppMenu Page/AppMenuButton/MenuButton Types/ScrollingMenuButton.h"/>
+          </GROUP>
+          <GROUP id="{F0050C6F-21EC-3DB6-D68D-70EBDB7844E2}" name="MenuItem Types">
+            <FILE id="k18rAG" name="ConfigAppMenuItem.cpp" compile="1" resource="0"
+                  file="Source/AppMenu Page/AppMenuButton/MenuItem Types/ConfigAppMenuItem.cpp"/>
+            <FILE id="Utiaa0" name="ConfigAppMenuItem.h" compile="0" resource="0"
+                  file="Source/AppMenu Page/AppMenuButton/MenuItem Types/ConfigAppMenuItem.h"/>
+            <FILE id="q2Br7X" name="DesktopEntryMenuItem.cpp" compile="1" resource="0"
+                  file="Source/AppMenu Page/AppMenuButton/MenuItem Types/DesktopEntryMenuItem.cpp"/>
+            <FILE id="TCWtEN" name="DesktopEntryMenuItem.h" compile="0" resource="0"
+                  file="Source/AppMenu Page/AppMenuButton/MenuItem Types/DesktopEntryMenuItem.h"/>
+            <FILE id="jdofoH" name="FolderMenuItem.cpp" compile="1" resource="0"
+                  file="Source/AppMenu Page/AppMenuButton/MenuItem Types/FolderMenuItem.cpp"/>
+            <FILE id="PaT4m5" name="FolderMenuItem.h" compile="0" resource="0"
+                  file="Source/AppMenu Page/AppMenuButton/MenuItem Types/FolderMenuItem.h"/>
+          </GROUP>
+          <FILE id="yT2LgN" name="AppMenuButton.h" compile="0" resource="0" file="Source/AppMenu Page/AppMenuButton/AppMenuButton.h"/>
+          <FILE id="wuxNd9" name="AppMenuButton.cpp" compile="1" resource="0"
+                file="Source/AppMenu Page/AppMenuButton/AppMenuButton.cpp"/>
+          <FILE id="qQ1gT2" name="AppMenuItem.cpp" compile="1" resource="0" file="Source/AppMenu Page/AppMenuButton/AppMenuItem.cpp"/>
+          <FILE id="sNu85i" name="AppMenuItem.h" compile="0" resource="0" file="Source/AppMenu Page/AppMenuButton/AppMenuItem.h"/>
+          <FILE id="gqK6ot" name="AppMenuItemFactory.cpp" compile="1" resource="0"
+                file="Source/AppMenu Page/AppMenuButton/AppMenuItemFactory.cpp"/>
+          <FILE id="aPbzXv" name="AppMenuItemFactory.h" compile="0" resource="0"
+                file="Source/AppMenu Page/AppMenuButton/AppMenuItemFactory.h"/>
+        </GROUP>
+        <GROUP id="{559D4599-2DCA-D578-255D-9A50712E8E88}" name="Info Components">
+          <FILE id="r72J8h" name="BatteryIcon.cpp" compile="1" resource="0" file="Source/AppMenu Page/Info Components/BatteryIcon.cpp"/>
+          <FILE id="HVRJip" name="BatteryIcon.h" compile="0" resource="0" file="Source/AppMenu Page/Info Components/BatteryIcon.h"/>
+          <FILE id="bt1KwE" name="BatteryMonitor.cpp" compile="1" resource="0"
+                file="Source/AppMenu Page/Info Components/BatteryMonitor.cpp"/>
+          <FILE id="t1P8uc" name="BatteryMonitor.h" compile="0" resource="0"
+                file="Source/AppMenu Page/Info Components/BatteryMonitor.h"/>
+          <FILE id="V2Rjhu" name="ClockLabel.cpp" compile="1" resource="0" file="Source/AppMenu Page/Info Components/ClockLabel.cpp"/>
+          <FILE id="andbx8" name="ClockLabel.h" compile="0" resource="0" file="Source/AppMenu Page/Info Components/ClockLabel.h"/>
+          <FILE id="TnTmFi" name="WifiIcon.cpp" compile="1" resource="0" file="Source/AppMenu Page/Info Components/WifiIcon.cpp"/>
+          <FILE id="BIw8ef" name="WifiIcon.h" compile="0" resource="0" file="Source/AppMenu Page/Info Components/WifiIcon.h"/>
+        </GROUP>
+        <FILE id="zJPlv7" name="AppLauncher.cpp" compile="1" resource="0" file="Source/AppMenu Page/AppLauncher.cpp"/>
+        <FILE id="bl4AYP" name="AppLauncher.h" compile="0" resource="0" file="Source/AppMenu Page/AppLauncher.h"/>
+        <FILE id="e0rlnj" name="AppMenuPage.cpp" compile="1" resource="0" file="Source/AppMenu Page/AppMenuPage.cpp"/>
+        <FILE id="NstX3c" name="AppMenuPage.h" compile="0" resource="0" file="Source/AppMenu Page/AppMenuPage.h"/>
+        <FILE id="CyIMe5" name="DesktopEntries.cpp" compile="1" resource="0"
+              file="Source/AppMenu Page/DesktopEntries.cpp"/>
+        <FILE id="ZwmY3m" name="DesktopEntries.h" compile="0" resource="0"
+              file="Source/AppMenu Page/DesktopEntries.h" xcodeResource="1"/>
+        <FILE id="gzJ765" name="DesktopEntry.cpp" compile="1" resource="0"
+              file="Source/AppMenu Page/DesktopEntry.cpp"/>
+        <FILE id="sxvXV0" name="DesktopEntry.h" compile="0" resource="0" file="Source/AppMenu Page/DesktopEntry.h"/>
+        <FILE id="a25qaH" name="IconThread.cpp" compile="1" resource="0" file="Source/AppMenu Page/IconThread.cpp"/>
+        <FILE id="kTeYJT" name="IconThread.h" compile="0" resource="0" file="Source/AppMenu Page/IconThread.h"/>
+      </GROUP>
+      <GROUP id="{85D01745-B7AD-BE3B-8D28-80F47A0AA8BA}" name="Configuration">
+        <GROUP id="{0620BF40-B02B-426D-C70D-993F44358C78}" name="Configurables">
+          <FILE id="gzdytE" name="ConfigurableImageButton.cpp" compile="1" resource="0"
+                file="Source/Configuration/Configurables/ConfigurableImageButton.cpp"/>
+          <FILE id="qHMdEQ" name="ConfigurableImageButton.h" compile="0" resource="0"
+                file="Source/Configuration/Configurables/ConfigurableImageButton.h"/>
+          <FILE id="a9u0EC" name="ConfigurableLabel.cpp" compile="1" resource="0"
+                file="Source/Configuration/Configurables/ConfigurableLabel.cpp"/>
+          <FILE id="pINIgS" name="ConfigurableLabel.h" compile="0" resource="0"
+                file="Source/Configuration/Configurables/ConfigurableLabel.h"/>
+          <FILE id="g1W6SX" name="ConfigurableComponent.cpp" compile="1" resource="0"
+                file="Source/Configuration/Configurables/ConfigurableComponent.cpp"/>
+          <FILE id="OBFKiD" name="ConfigurableComponent.h" compile="0" resource="0"
+                file="Source/Configuration/Configurables/ConfigurableComponent.h"/>
+          <FILE id="zxMEf3" name="Configurable.cpp" compile="1" resource="0"
+                file="Source/Configuration/Configurables/Configurable.cpp"/>
+          <FILE id="xL6pBS" name="Configurable.h" compile="0" resource="0" file="Source/Configuration/Configurables/Configurable.h"/>
+          <FILE id="HkMUgr" name="ConfigurableImageComponent.h" compile="0" resource="0"
+                file="Source/Configuration/Configurables/ConfigurableImageComponent.h"/>
+          <FILE id="Gf8A1r" name="ConfigurableImageComponent.cpp" compile="1"
+                resource="0" file="Source/Configuration/Configurables/ConfigurableImageComponent.cpp"/>
+        </GROUP>
+        <FILE id="DCzTro" name="AppConfigFile.cpp" compile="1" resource="0"
+              file="Source/Configuration/AppConfigFile.cpp"/>
+        <FILE id="IYWdZr" name="AppConfigFile.h" compile="0" resource="0" file="Source/Configuration/AppConfigFile.h"/>
+        <FILE id="FDPktI" name="ComponentConfigFile.cpp" compile="1" resource="0"
+              file="Source/Configuration/ComponentConfigFile.cpp"/>
+        <FILE id="VIPq8u" name="ComponentConfigFile.h" compile="0" resource="0"
+              file="Source/Configuration/ComponentConfigFile.h"/>
+        <FILE id="dNgJxN" name="ConfigFile.cpp" compile="1" resource="0" file="Source/Configuration/ConfigFile.cpp"/>
+        <FILE id="sqDYSh" name="ConfigFile.h" compile="0" resource="0" file="Source/Configuration/ConfigFile.h"/>
+        <FILE id="Fu5GTF" name="DateTimePage.cpp" compile="1" resource="0"
+              file="Source/Configuration/DateTimePage.cpp"/>
+        <FILE id="Ja1BN2" name="DateTimePage.h" compile="0" resource="0" file="Source/Configuration/DateTimePage.h"/>
+        <FILE id="iCUbxT" name="MainConfigFile.cpp" compile="1" resource="0"
+              file="Source/Configuration/MainConfigFile.cpp"/>
+        <FILE id="N1gZuQ" name="MainConfigFile.h" compile="0" resource="0"
+              file="Source/Configuration/MainConfigFile.h"/>
+        <FILE id="lL4zp6" name="PersonalizePageComponent.cpp" compile="1" resource="0"
+              file="Source/Configuration/PersonalizePageComponent.cpp"/>
+        <FILE id="bPFFa7" name="PersonalizePageComponent.h" compile="0" resource="0"
+              file="Source/Configuration/PersonalizePageComponent.h"/>
+      </GROUP>
+      <GROUP id="{C8D0B15F-7CBD-8609-EE8B-F47CFF846C00}" name="Settings">
+        <FILE id="zZK08d" name="AdvancedSettingsPage.cpp" compile="1" resource="0"
+              file="Source/Settings/AdvancedSettingsPage.cpp"/>
+        <FILE id="wdC2BA" name="AdvancedSettingsPage.h" compile="0" resource="0"
+              file="Source/Settings/AdvancedSettingsPage.h"/>
+        <FILE id="Otn0T9" name="BluetoothCategoryItemComponent.cpp" compile="1"
+              resource="0" file="Source/Settings/BluetoothCategoryItemComponent.cpp"/>
+        <FILE id="uCRTEM" name="BluetoothCategoryItemComponent.h" compile="0"
+              resource="0" file="Source/Settings/BluetoothCategoryItemComponent.h"/>
+        <FILE id="cBlEsv" name="InputSettingsPage.cpp" compile="1" resource="0"
+              file="Source/Settings/InputSettingsPage.cpp"/>
+        <FILE id="DMnbBB" name="InputSettingsPage.h" compile="0" resource="0"
+              file="Source/Settings/InputSettingsPage.h"/>
+        <FILE id="gbgZVO" name="SettingsCategoryButton.cpp" compile="1" resource="0"
+              file="Source/Settings/SettingsCategoryButton.cpp"/>
+        <FILE id="jEPIeJ" name="SettingsCategoryButton.h" compile="0" resource="0"
+              file="Source/Settings/SettingsCategoryButton.h"/>
+        <FILE id="bNqiMl" name="SettingsCategoryItemComponent.cpp" compile="1"
+              resource="0" file="Source/Settings/SettingsCategoryItemComponent.cpp"/>
+        <FILE id="Lw6SDH" name="SettingsCategoryItemComponent.h" compile="0"
+              resource="0" file="Source/Settings/SettingsCategoryItemComponent.h"/>
+        <FILE id="Ee4ILT" name="SettingsPageBluetoothComponent.cpp" compile="1"
+              resource="0" file="Source/Settings/SettingsPageBluetoothComponent.cpp"/>
+        <FILE id="hzA3Hr" name="SettingsPageBluetoothComponent.h" compile="0"
+              resource="0" file="Source/Settings/SettingsPageBluetoothComponent.h"/>
+        <FILE id="W2VIIg" name="SettingsPageComponent.cpp" compile="1" resource="0"
+              file="Source/Settings/SettingsPageComponent.cpp"/>
+        <FILE id="H7JAkN" name="SettingsPageComponent.h" compile="0" resource="0"
+              file="Source/Settings/SettingsPageComponent.h"/>
+        <FILE id="L5eH6f" name="LoginSettingsPage.cpp" compile="1" resource="0"
+              file="Source/Settings/LoginSettingsPage.cpp"/>
+        <FILE id="aP9mqt" name="LoginSettingsPage.h" compile="0" resource="0"
+              file="Source/Settings/LoginSettingsPage.h"/>
+        <FILE id="cOBxcn" name="SettingsPageWifiComponent.cpp" compile="1"
+              resource="0" file="Source/Settings/SettingsPageWifiComponent.cpp"/>
+        <FILE id="LaoqFh" name="SettingsPageWifiComponent.h" compile="0" resource="0"
+              file="Source/Settings/SettingsPageWifiComponent.h"/>
+        <FILE id="ZVuYHM" name="WifiCategoryItemComponent.cpp" compile="1"
+              resource="0" file="Source/Settings/WifiCategoryItemComponent.cpp"/>
+        <FILE id="geUCyF" name="WifiCategoryItemComponent.h" compile="0" resource="0"
+              file="Source/Settings/WifiCategoryItemComponent.h"/>
+      </GROUP>
+      <GROUP id="{19EF72F0-004C-98C0-E6A4-143C67F2B66B}" name="Power">
+        <FILE id="NEe5WE" name="PowerPageComponent.cpp" compile="1" resource="0"
+              file="Source/Power/PowerPageComponent.cpp"/>
+        <FILE id="xYpw8n" name="PowerPageComponent.h" compile="0" resource="0"
+              file="Source/Power/PowerPageComponent.h"/>
+        <FILE id="XG2PnG" name="PowerFelPageComponent.cpp" compile="1" resource="0"
+              file="Source/Power/PowerFelPageComponent.cpp"/>
+        <FILE id="JcDF39" name="PowerFelPageComponent.h" compile="0" resource="0"
+              file="Source/Power/PowerFelPageComponent.h"/>
+      </GROUP>
+      <GROUP id="{E98D5B9C-4E34-6090-B2F4-D1F92AFB0C81}" name="Wifi">
+        <FILE id="AXlA2k" name="WifiStatus.cpp" compile="1" resource="0" file="Source/Wifi/WifiStatus.cpp"/>
+        <FILE id="P1KEyx" name="WifiStatus.h" compile="0" resource="0" file="Source/Wifi/WifiStatus.h"/>
+        <FILE id="gnqOio" name="WifiStatusJson.cpp" compile="1" resource="0"
+              file="Source/Wifi/WifiStatusJson.cpp"/>
+        <FILE id="obCnmM" name="WifiStatusJson.h" compile="0" resource="0"
+              file="Source/Wifi/WifiStatusJson.h"/>
+        <FILE id="oqvpyg" name="WifiStatusNM.cpp" compile="1" resource="0"
+              file="Source/Wifi/WifiStatusNM.cpp"/>
+        <FILE id="eWhlRs" name="WifiStatusNM.h" compile="0" resource="0" file="Source/Wifi/WifiStatusNM.h"/>
+      </GROUP>
+      <GROUP id="{185415EC-B399-8F03-8F25-DEE2244D2B03}" name="Basic Components">
+        <FILE id="lsHR0C" name="DrawableImageButton.cpp" compile="1" resource="0"
+              file="Source/Basic Components/DrawableImageButton.cpp"/>
+        <FILE id="MFPfd5" name="DrawableImageButton.h" compile="0" resource="0"
+              file="Source/Basic Components/DrawableImageButton.h"/>
+        <FILE id="hzXzqU" name="DrawableImageComponent.cpp" compile="1" resource="0"
+              file="Source/Basic Components/DrawableImageComponent.cpp"/>
+        <FILE id="gYBZcj" name="DrawableImageComponent.h" compile="0" resource="0"
+              file="Source/Basic Components/DrawableImageComponent.h"/>
+        <FILE id="jt3Brk" name="FileSelectTextEditor.cpp" compile="1" resource="0"
+              file="Source/Basic Components/FileSelectTextEditor.cpp"/>
+        <FILE id="NCotgj" name="FileSelectTextEditor.h" compile="0" resource="0"
+              file="Source/Basic Components/FileSelectTextEditor.h"/>
+        <FILE id="CHuJ0i" name="Grid.cpp" compile="1" resource="0" file="Source/Basic Components/Grid.cpp"/>
+        <FILE id="HWGQHF" name="Grid.h" compile="0" resource="0" file="Source/Basic Components/Grid.h"/>
+        <FILE id="GudXZR" name="IconSliderComponent.cpp" compile="1" resource="0"
+              file="Source/Basic Components/IconSliderComponent.cpp"/>
+        <FILE id="KKwMqh" name="IconSliderComponent.h" compile="0" resource="0"
+              file="Source/Basic Components/IconSliderComponent.h"/>
+        <FILE id="GfQ0Qz" name="ListEditor.cpp" compile="1" resource="0" file="Source/Basic Components/ListEditor.cpp"/>
+        <FILE id="YGFPYR" name="ListEditor.h" compile="0" resource="0" file="Source/Basic Components/ListEditor.h"/>
+        <FILE id="O5mqRG" name="OverlaySpinner.cpp" compile="1" resource="0"
+              file="Source/Basic Components/OverlaySpinner.cpp"/>
+        <FILE id="MSrLBn" name="OverlaySpinner.h" compile="0" resource="0"
+              file="Source/Basic Components/OverlaySpinner.h"/>
+        <FILE id="I0X6lt" name="ScalingLabel.cpp" compile="1" resource="0"
+              file="Source/Basic Components/ScalingLabel.cpp"/>
+        <FILE id="bdPDpp" name="ScalingLabel.h" compile="0" resource="0" file="Source/Basic Components/ScalingLabel.h"/>
+        <FILE id="S4Qmur" name="SwitchComponent.cpp" compile="1" resource="0"
+              file="Source/Basic Components/SwitchComponent.cpp"/>
+        <FILE id="N5QVhc" name="SwitchComponent.h" compile="0" resource="0"
+              file="Source/Basic Components/SwitchComponent.h"/>
+      </GROUP>
+      <FILE id="Vgvkvg" name="I2CBus.cpp" compile="1" resource="0" file="Source/I2CBus.cpp"/>
+      <FILE id="b2jNEM" name="I2CBus.h" compile="0" resource="0" file="Source/I2CBus.h"/>
+      <FILE id="X7wz2M" name="GridLayoutManager.cpp" compile="1" resource="0"
+            file="Source/GridLayoutManager.cpp"/>
+      <FILE id="r4oAKB" name="GridLayoutManager.h" compile="0" resource="0"
+            file="Source/GridLayoutManager.h"/>
+      <FILE id="QfgT5g" name="BluetoothStatus.cpp" compile="1" resource="0"
+            file="Source/BluetoothStatus.cpp"/>
+      <FILE id="cpqm4n" name="BluetoothStatus.h" compile="0" resource="0"
+            file="Source/BluetoothStatus.h"/>
+      <FILE id="rdg6xk" name="PocketHomeApplication.cpp" compile="1" resource="0"
+            file="Source/PocketHomeApplication.cpp"/>
+      <FILE id="cK501J" name="PocketHomeApplication.h" compile="0" resource="0"
+            file="Source/PocketHomeApplication.h"/>
+      <FILE id="LxVUAo" name="LoginPage.cpp" compile="1" resource="0" file="Source/LoginPage.cpp"/>
+      <FILE id="ecOl3Y" name="LoginPage.h" compile="0" resource="0" file="Source/LoginPage.h"/>
+      <FILE id="GuBz6r" name="PageStackComponent.cpp" compile="1" resource="0"
+            file="Source/PageStackComponent.cpp"/>
+      <FILE id="QBJM6w" name="PageStackComponent.h" compile="0" resource="0"
+            file="Source/PageStackComponent.h"/>
+      <FILE id="i9KuWR" name="MainComponent.cpp" compile="1" resource="0"
+            file="Source/MainComponent.cpp"/>
+      <FILE id="QHVcKo" name="MainComponent.h" compile="0" resource="0" file="Source/MainComponent.h"/>
+      <FILE id="GJ9TER" name="Main.cpp" compile="1" resource="0" file="Source/Main.cpp"/>
+      <FILE id="Ury6Cc" name="Utils.cpp" compile="1" resource="0" file="Source/Utils.cpp"/>
+      <FILE id="AywA6o" name="Utils.h" compile="0" resource="0" file="Source/Utils.h"/>
+      <FILE id="xoVLAp" name="PokeLookAndFeel.cpp" compile="1" resource="0"
+            file="Source/PokeLookAndFeel.cpp"/>
+      <FILE id="g1eykD" name="PokeLookAndFeel.h" compile="0" resource="0"
+            file="Source/PokeLookAndFeel.h"/>
+      <FILE id="Y56UvN" name="LauncherComponent.cpp" compile="1" resource="0"
+            file="Source/LauncherComponent.cpp"/>
+      <FILE id="rGcSg1" name="LauncherComponent.h" compile="0" resource="0"
+            file="Source/LauncherComponent.h"/>
+    </GROUP>
+  </MAINGROUP>
+  <EXPORTFORMATS>
+    <XCODE_MAC targetFolder="Builds/MacOSX">
+      <CONFIGURATIONS>
+        <CONFIGURATION name="Debug" osxSDK="default" osxCompatibility="10.10 SDK" osxArchitecture="default"
+                       isDebug="1" optimisation="1" targetName="pocket-home" cppLanguageStandard="c++11"
+                       binaryPath="build" enablePluginBinaryCopyStep="1"/>
+        <CONFIGURATION name="Release" osxSDK="default" osxCompatibility="10.10 SDK"
+                       osxArchitecture="default" isDebug="0" optimisation="3" targetName="pocket-home"
+                       cppLanguageStandard="c++11" binaryPath="build" enablePluginBinaryCopyStep="1"/>
+      </CONFIGURATIONS>
+      <MODULEPATHS>
+        <MODULEPATH id="juce_core" path="deps/JUCE/modules"/>
+        <MODULEPATH id="juce_events" path="deps/JUCE/modules"/>
+        <MODULEPATH id="juce_graphics" path="deps/JUCE/modules"/>
+        <MODULEPATH id="juce_data_structures" path="deps/JUCE/modules"/>
+        <MODULEPATH id="juce_gui_basics" path="deps/JUCE/modules"/>
+      </MODULEPATHS>
+    </XCODE_MAC>
+    <LINUX_MAKE targetFolder="Builds/LinuxMakefile" cppLanguageStandard="-std=c++11"
+                extraDefs="" extraLinkerFlags="" externalLibraries="" extraCompilerFlags=""
+                linuxExtraPkgConfig="NetworkManager libnm-glib alsa freetype2 libssl"
+                enableGNUExtensions="1">
+      <CONFIGURATIONS>
+        <CONFIGURATION name="Debug" libraryPath="/usr/X11R6/lib/" isDebug="1" optimisation="1"
+                       targetName="pocket-home" binaryPath="build/Debug" headerPath=""/>
+        <CONFIGURATION name="Release" libraryPath="/usr/X11R6/lib/" isDebug="0" optimisation="3"
+                       targetName="pocket-home" binaryPath="build/Release" headerPath=""/>
+      </CONFIGURATIONS>
+      <MODULEPATHS>
+        <MODULEPATH id="juce_core" path="deps/JUCE/modules"/>
+        <MODULEPATH id="juce_events" path="deps/JUCE/modules"/>
+        <MODULEPATH id="juce_graphics" path="deps/JUCE/modules"/>
+        <MODULEPATH id="juce_data_structures" path="deps/JUCE/modules"/>
+        <MODULEPATH id="juce_gui_basics" path="deps/JUCE/modules"/>
+      </MODULEPATHS>
+    </LINUX_MAKE>
+  </EXPORTFORMATS>
+  <MODULES>
+    <MODULE id="juce_core" showAllCode="1" useLocalCopy="0"/>
+    <MODULE id="juce_data_structures" showAllCode="1" useLocalCopy="0"/>
+    <MODULE id="juce_events" showAllCode="1" useLocalCopy="0"/>
+    <MODULE id="juce_graphics" showAllCode="1" useLocalCopy="0"/>
+    <MODULE id="juce_gui_basics" showAllCode="1" useLocalCopy="0"/>
+  </MODULES>
+  <JUCEOPTIONS/>
+</JUCERPROJECT>