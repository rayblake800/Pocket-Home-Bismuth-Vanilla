<?xml version="1.0" encoding="UTF-8"?>

<JUCERPROJECT id="EFuQKG" name="pocket-home" projectType="guiapp" version="0.0.8.10"
              bundleIdentifier="co.nextthing.PokeLaunch" includeBinaryInAppConfig="1"
              jucerVersion="5.3.2" companyName="Next Thing Co." companyWebsite="http://nextthing.co"
              displaySplashScreen="0" reportAppUsage="1" splashScreenColour="Dark"
              companyCopyright="Next Thing Co." headerPath="../../Source/System/Wifi&#10;../../Source/System&#10;../../Source/Components/Pages/Login Page&#10;../../Source/Components/Configurable&#10;../../Source/FreeDesktop&#10;../../Source/System/Bluetooth&#10;../../Source/Config Files/Component&#10;../../Source/Components/Pages/Settings Pages/DateTime Page&#10;../../Source/Components/Pages/Home Page/AppMenu&#10;../../Source/FreeDesktop/Desktop Entries&#10;../../Source/FreeDesktop/Icon Themes&#10;../../Source/Components/Widgets&#10;../../Source/Components/Pages/Power Page&#10;../../Source/Components/Pages/Home Page/AppMenu/Menu Editors&#10;../../Source/Util/SharedResource&#10;../../Source/GLib/LibNM&#10;../../Source/Components/Pages/Home Page&#10;../../Source/Config Files/AppMenu&#10;../../Source/Components/Pages/Settings Pages/UI Page&#10;../../Source/Components/Pages/Settings Pages/Settings List Page&#10;../../Source/Components/Pages/Settings Pages/Network Pages&#10;../../Source&#10;../../Source/Config Files&#10;../../Source/GLib&#10;../../Source/Components/Pages/Settings Pages/Password Pages&#10;../../Source/Components/Pages/Settings Pages/Home Settings Page&#10;../../Source/Util&#10;../../Source/GLib/DBus&#10;../../Source/Components/Pages/Home Page/Widgets&#10;../../Source/Config Files/Colour&#10;../../Source/Components/Pages/Settings Pages&#10;../../Source/Components/Pages/Home Page/AppMenu/Paged Menu&#10;../../Source/Components/Pages&#10;../../Source/Components/Pages/Settings Pages/Input Settings Page&#10;../../Source/Components/Pages/Home Page/AppMenu/Scrolling Menu&#10;../../Source/Config Files/AppMenu/Menu Items&#10;../../Source/Config Files/Main&#10;../../Source/Components/Pages/Settings Pages/Quick Settings Page&#10;../../Source/Components"
              cppLanguageStandard="14" defines="DONT_SET_USING_JUCE_NAMESPACE=1">
  <MAINGROUP id="NYF1Vz" name="pocket-home">
    <GROUP id="{A1DF3F2A-774E-D561-3D99-5D88F7D2D731}" name="assets">
      <FILE id="lJvIsl" name="bluetooth.json" compile="0" resource="1" file="assets/bluetooth.json"/>
      <FILE id="P08AkY" name="Lato-Regular.ttf" compile="0" resource="1"
            file="assets/fonts/Lato-Regular.ttf"/>
      <FILE id="e8kBas" name="wifi.json" compile="0" resource="1" file="assets/wifi.json"/>
    </GROUP>
    <GROUP id="{4593A345-C350-960A-058D-B48F8240AA1D}" name="Source">
      <GROUP id="{9D061736-A57D-8DFD-DFE7-A181D3A7DAF1}" name="System">
        <GROUP id="{E98D5B9C-4E34-6090-B2F4-D1F92AFB0C81}" name="Wifi">
          <FILE id="xI9ufo" name="AccessPointState.h" compile="0" resource="0"
                file="Source/System/Wifi/AccessPointState.h"/>
          <FILE id="FU08mo" name="WifiState.h" compile="0" resource="0" file="Source/System/Wifi/WifiState.h"/>
          <FILE id="VgRe6V" name="NetworkInterface.cpp" compile="1" resource="0"
                file="Source/System/Wifi/NetworkInterface.cpp"/>
          <FILE id="tQPQ7a" name="NetworkInterface.h" compile="0" resource="0"
                file="Source/System/Wifi/NetworkInterface.h"/>
          <FILE id="oqvpyg" name="LibNMInterface.cpp" compile="1" resource="0"
                file="Source/System/Wifi/LibNMInterface.cpp"/>
          <FILE id="eWhlRs" name="LibNMInterface.h" compile="0" resource="0"
                file="Source/System/Wifi/LibNMInterface.h"/>
          <FILE id="oVu111" name="WifiAccessPoint.cpp" compile="1" resource="0"
                file="Source/System/Wifi/WifiAccessPoint.cpp"/>
          <FILE id="Oipn2r" name="WifiAccessPoint.h" compile="0" resource="0"
                file="Source/System/Wifi/WifiAccessPoint.h"/>
          <FILE id="C8W8YY" name="WifiStateManager.cpp" compile="1" resource="0"
                file="Source/System/Wifi/WifiStateManager.cpp"/>
          <FILE id="e1CJwp" name="WifiStateManager.h" compile="0" resource="0"
                file="Source/System/Wifi/WifiStateManager.h"/>
          <FILE id="gnqOio" name="JsonWifiInterface.cpp" compile="1" resource="0"
                file="Source/System/Wifi/JsonWifiInterface.cpp"/>
          <FILE id="obCnmM" name="JsonWifiInterface.h" compile="0" resource="0"
                file="Source/System/Wifi/JsonWifiInterface.h"/>
        </GROUP>
        <GROUP id="{38AC9CDE-7CCA-7016-63C1-8FA8A65A1424}" name="Bluetooth">
          <FILE id="GLpTNX" name="BluetoothDevice.cpp" compile="1" resource="0"
                file="Source/System/Bluetooth/BluetoothDevice.cpp"/>
          <FILE id="YTcTYS" name="BluetoothDevice.h" compile="0" resource="0"
                file="Source/System/Bluetooth/BluetoothDevice.h"/>
          <FILE id="QfgT5g" name="BluetoothStatus.cpp" compile="1" resource="0"
                file="Source/System/Bluetooth/BluetoothStatus.cpp"/>
          <FILE id="cpqm4n" name="BluetoothStatus.h" compile="0" resource="0"
                file="Source/System/Bluetooth/BluetoothStatus.h"/>
          <FILE id="E78zcr" name="BluezAdapter.cpp" compile="1" resource="0"
                file="Source/System/Bluetooth/BluezAdapter.cpp"/>
          <FILE id="SEXHIm" name="BluezAdapter.h" compile="0" resource="0" file="Source/System/Bluetooth/BluezAdapter.h"/>
        </GROUP>
        <FILE id="XvLxag" name="Audio.cpp" compile="1" resource="0" file="Source/System/Audio.cpp"/>
        <FILE id="rBZLpt" name="Audio.h" compile="0" resource="0" file="Source/System/Audio.h"/>
        <FILE id="bt1KwE" name="BatteryMonitor.cpp" compile="1" resource="0"
              file="Source/System/BatteryMonitor.cpp"/>
        <FILE id="t1P8uc" name="BatteryMonitor.h" compile="0" resource="0"
              file="Source/System/BatteryMonitor.h"/>
        <FILE id="nNBUGU" name="Display.cpp" compile="1" resource="0" file="Source/System/Display.cpp"/>
        <FILE id="IoAIov" name="Display.h" compile="0" resource="0" file="Source/System/Display.h"/>
        <FILE id="Vgvkvg" name="I2CBus.cpp" compile="1" resource="0" file="Source/System/I2CBus.cpp"/>
        <FILE id="b2jNEM" name="I2CBus.h" compile="0" resource="0" file="Source/System/I2CBus.h"/>
        <FILE id="JfUvzY" name="SystemCommands.cpp" compile="1" resource="0"
              file="Source/System/SystemCommands.cpp"/>
        <FILE id="QV6Fhb" name="SystemCommands.h" compile="0" resource="0"
              file="Source/System/SystemCommands.h"/>
        <FILE id="Wa7niC" name="XWindowInterface.cpp" compile="1" resource="0"
              file="Source/System/XWindowInterface.cpp"/>
        <FILE id="IcDWWY" name="XWindowInterface.h" compile="0" resource="0"
              file="Source/System/XWindowInterface.h"/>
        <FILE id="c2OgcT" name="ProcessUtils.cpp" compile="1" resource="0"
              file="Source/System/ProcessUtils.cpp"/>
        <FILE id="tbiPsS" name="ProcessUtils.h" compile="0" resource="0" file="Source/System/ProcessUtils.h"/>
        <FILE id="U4ygJ9" name="AssetFiles.cpp" compile="1" resource="0" file="Source/System/AssetFiles.cpp"/>
        <FILE id="cXrxti" name="AssetFiles.h" compile="0" resource="0" file="Source/System/AssetFiles.h"/>
      </GROUP>
      <GROUP id="{185415EC-B399-8F03-8F25-DEE2244D2B03}" name="Components">
        <GROUP id="{6B24A9E3-3F63-2A4B-CDEB-72FB27F4FEB0}" name="Configurable">
          <FILE id="g1W6SX" name="ConfigurableComponent.cpp" compile="1" resource="0"
                file="Source/Components/Configurable/ConfigurableComponent.cpp"/>
          <FILE id="OBFKiD" name="ConfigurableComponent.h" compile="0" resource="0"
                file="Source/Components/Configurable/ConfigurableComponent.h"/>
          <FILE id="gzdytE" name="ConfigurableImageButton.cpp" compile="1" resource="0"
                file="Source/Components/Configurable/ConfigurableImageButton.cpp"/>
          <FILE id="qHMdEQ" name="ConfigurableImageButton.h" compile="0" resource="0"
                file="Source/Components/Configurable/ConfigurableImageButton.h"/>
          <FILE id="Gf8A1r" name="ConfigurableImageComponent.cpp" compile="1"
                resource="0" file="Source/Components/Configurable/ConfigurableImageComponent.cpp"/>
          <FILE id="HkMUgr" name="ConfigurableImageComponent.h" compile="0" resource="0"
                file="Source/Components/Configurable/ConfigurableImageComponent.h"/>
          <FILE id="a9u0EC" name="ConfigurableLabel.cpp" compile="1" resource="0"
                file="Source/Components/Configurable/ConfigurableLabel.cpp"/>
          <FILE id="pINIgS" name="ConfigurableLabel.h" compile="0" resource="0"
                file="Source/Components/Configurable/ConfigurableLabel.h"/>
        </GROUP>
        <GROUP id="{784530F1-5C98-43D9-7726-F997AD12D9F5}" name="Pages">
          <GROUP id="{E5D177ED-F000-E2C8-AB9E-11F897C0E250}" name="Home Page">
            <GROUP id="{E7E990F1-7C96-A39F-60D1-722F584F3B95}" name="AppMenu">
              <GROUP id="{52F1A362-B89C-654D-F66D-BDADAC748EB7}" name="Scrolling Menu">
                <FILE id="vJakyl" name="ScrollingAppFolder.cpp" compile="1" resource="0"
                      file="Source/Components/Pages/Home Page/AppMenu/Scrolling Menu/ScrollingAppFolder.cpp"/>
                <FILE id="GrAj69" name="ScrollingAppFolder.h" compile="0" resource="0"
                      file="Source/Components/Pages/Home Page/AppMenu/Scrolling Menu/ScrollingAppFolder.h"/>
                <FILE id="lpC4Pr" name="ScrollingAppMenu.cpp" compile="1" resource="0"
                      file="Source/Components/Pages/Home Page/AppMenu/Scrolling Menu/ScrollingAppMenu.cpp"/>
                <FILE id="Zzogft" name="ScrollingAppMenu.h" compile="0" resource="0"
                      file="Source/Components/Pages/Home Page/AppMenu/Scrolling Menu/ScrollingAppMenu.h"/>
              </GROUP>
              <GROUP id="{B2A26A9C-3E6D-F551-3859-4F4E685B1302}" name="Paged Menu">
                <FILE id="xYFQkV" name="PageAppFolder.cpp" compile="1" resource="0"
                      file="Source/Components/Pages/Home Page/AppMenu/Paged Menu/PageAppFolder.cpp"/>
                <FILE id="DOhJt0" name="PageAppFolder.h" compile="0" resource="0" file="Source/Components/Pages/Home Page/AppMenu/Paged Menu/PageAppFolder.h"/>
                <FILE id="MtwNPT" name="PagedAppMenu.cpp" compile="1" resource="0"
                      file="Source/Components/Pages/Home Page/AppMenu/Paged Menu/PagedAppMenu.cpp"/>
                <FILE id="IENsPc" name="PagedAppMenu.h" compile="0" resource="0" file="Source/Components/Pages/Home Page/AppMenu/Paged Menu/PagedAppMenu.h"/>
              </GROUP>
              <FILE id="uoTYvl" name="AppMenuComponent.cpp" compile="1" resource="0"
                    file="Source/Components/Pages/Home Page/AppMenu/AppMenuComponent.cpp"/>
              <FILE id="ZRD8T3" name="AppMenuComponent.h" compile="0" resource="0"
                    file="Source/Components/Pages/Home Page/AppMenu/AppMenuComponent.h"/>
              <FILE id="URHujG" name="AppMenuFolder.h" compile="0" resource="0" file="Source/Components/Pages/Home Page/AppMenu/AppMenuFolder.h"/>
              <FILE id="mwwMrB" name="AppMenuFolder.cpp" compile="1" resource="0"
                    file="Source/Components/Pages/Home Page/AppMenu/AppMenuFolder.cpp"/>
              <FILE id="yT2LgN" name="AppMenuButton.h" compile="0" resource="0" file="Source/Components/Pages/Home Page/AppMenu/AppMenuButton.h"/>
              <FILE id="wuxNd9" name="AppMenuButton.cpp" compile="1" resource="0"
                    file="Source/Components/Pages/Home Page/AppMenu/AppMenuButton.cpp"/>
              <GROUP id="{A49BAA90-8955-9E45-DAB3-EAE88CC60FE2}" name="Menu Editors">
                <FILE id="AimLwj" name="NewFolderEditor.cpp" compile="1" resource="0"
                      file="Source/Components/Pages/Home Page/AppMenu/Menu Editors/NewFolderEditor.cpp"/>
                <FILE id="EsBVn7" name="NewFolderEditor.h" compile="0" resource="0"
                      file="Source/Components/Pages/Home Page/AppMenu/Menu Editors/NewFolderEditor.h"/>
                <FILE id="z7Dxt8" name="NewDesktopAppEditor.cpp" compile="1" resource="0"
                      file="Source/Components/Pages/Home Page/AppMenu/Menu Editors/NewDesktopAppEditor.cpp"/>
                <FILE id="u89zv6" name="NewDesktopAppEditor.h" compile="0" resource="0"
                      file="Source/Components/Pages/Home Page/AppMenu/Menu Editors/NewDesktopAppEditor.h"/>
                <FILE id="N0cdoz" name="NewConfigAppEditor.cpp" compile="1" resource="0"
                      file="Source/Components/Pages/Home Page/AppMenu/Menu Editors/NewConfigAppEditor.cpp"/>
                <FILE id="L9Vs3E" name="NewConfigAppEditor.h" compile="0" resource="0"
                      file="Source/Components/Pages/Home Page/AppMenu/Menu Editors/NewConfigAppEditor.h"/>
                <FILE id="fVMrlC" name="CategoryPopupEditor.cpp" compile="1" resource="0"
                      file="Source/Components/Pages/Home Page/AppMenu/Menu Editors/CategoryPopupEditor.cpp"/>
                <FILE id="y8b34O" name="CategoryPopupEditor.h" compile="0" resource="0"
                      file="Source/Components/Pages/Home Page/AppMenu/Menu Editors/CategoryPopupEditor.h"/>
                <FILE id="uKPVyL" name="AppMenuPopupEditor.cpp" compile="1" resource="0"
                      file="Source/Components/Pages/Home Page/AppMenu/Menu Editors/AppMenuPopupEditor.cpp"/>
                <FILE id="JY94pZ" name="AppMenuPopupEditor.h" compile="0" resource="0"
                      file="Source/Components/Pages/Home Page/AppMenu/Menu Editors/AppMenuPopupEditor.h"/>
              </GROUP>
            </GROUP>
            <FILE id="NstX3c" name="HomePage.h" compile="0" resource="0" file="Source/Components/Pages/Home Page/HomePage.h"/>
            <FILE id="e0rlnj" name="HomePage.cpp" compile="1" resource="0" file="Source/Components/Pages/Home Page/HomePage.cpp"/>
            <GROUP id="{559D4599-2DCA-D578-255D-9A50712E8E88}" name="Widgets">
              <FILE id="r72J8h" name="BatteryIcon.cpp" compile="1" resource="0" file="Source/Components/Pages/Home Page/Widgets/BatteryIcon.cpp"/>
              <FILE id="HVRJip" name="BatteryIcon.h" compile="0" resource="0" file="Source/Components/Pages/Home Page/Widgets/BatteryIcon.h"/>
              <FILE id="V2Rjhu" name="ClockLabel.cpp" compile="1" resource="0" file="Source/Components/Pages/Home Page/Widgets/ClockLabel.cpp"/>
              <FILE id="andbx8" name="ClockLabel.h" compile="0" resource="0" file="Source/Components/Pages/Home Page/Widgets/ClockLabel.h"/>
              <FILE id="TnTmFi" name="WifiIcon.cpp" compile="1" resource="0" file="Source/Components/Pages/Home Page/Widgets/WifiIcon.cpp"/>
              <FILE id="BIw8ef" name="WifiIcon.h" compile="0" resource="0" file="Source/Components/Pages/Home Page/Widgets/WifiIcon.h"/>
            </GROUP>
          </GROUP>
          <GROUP id="{1E8A17D5-905D-37E0-A64D-9689C058B614}" name="Login Page">
            <FILE id="LxVUAo" name="LoginPage.cpp" compile="1" resource="0" file="Source/Components/Pages/Login Page/LoginPage.cpp"/>
            <FILE id="ecOl3Y" name="LoginPage.h" compile="0" resource="0" file="Source/Components/Pages/Login Page/LoginPage.h"/>
          </GROUP>
          <GROUP id="{5FCE87F8-C771-AB28-D507-B62A54A40615}" name="Power Pages">
            <FILE id="XG2PnG" name="FelPage.cpp" compile="1" resource="0" file="Source/Components/Pages/Power Page/FelPage.cpp"/>
            <FILE id="JcDF39" name="FelPage.h" compile="0" resource="0" file="Source/Components/Pages/Power Page/FelPage.h"/>
            <FILE id="NEe5WE" name="PowerPage.cpp" compile="1" resource="0" file="Source/Components/Pages/Power Page/PowerPage.cpp"/>
            <FILE id="xYpw8n" name="PowerPage.h" compile="0" resource="0" file="Source/Components/Pages/Power Page/PowerPage.h"/>
          </GROUP>
          <GROUP id="{BBA90EAE-153D-55F3-8EEC-C72D8A8C42AF}" name="Settings Pages">
            <GROUP id="{FDCEDC91-C32F-38E5-C05D-83F37D382BE5}" name="Quick Settings Page">
              <FILE id="W2VIIg" name="QuickSettingsPage.cpp" compile="1" resource="0"
                    file="Source/Components/Pages/Settings Pages/Quick Settings Page/QuickSettingsPage.cpp"/>
              <FILE id="H7JAkN" name="QuickSettingsPage.h" compile="0" resource="0"
                    file="Source/Components/Pages/Settings Pages/Quick Settings Page/QuickSettingsPage.h"/>
              <FILE id="ZVuYHM" name="WifiSettingsComponent.cpp" compile="1" resource="0"
                    file="Source/Components/Pages/Settings Pages/Quick Settings Page/WifiSettingsComponent.cpp"/>
              <FILE id="geUCyF" name="WifiSettingsComponent.h" compile="0" resource="0"
                    file="Source/Components/Pages/Settings Pages/Quick Settings Page/WifiSettingsComponent.h"/>
              <FILE id="Otn0T9" name="BluetoothSettingsComponent.cpp" compile="1"
                    resource="0" file="Source/Components/Pages/Settings Pages/Quick Settings Page/BluetoothSettingsComponent.cpp"/>
              <FILE id="uCRTEM" name="BluetoothSettingsComponent.h" compile="0" resource="0"
                    file="Source/Components/Pages/Settings Pages/Quick Settings Page/BluetoothSettingsComponent.h"/>
              <FILE id="bNqiMl" name="ConnectionSettingsComponent.cpp" compile="1"
                    resource="0" file="Source/Components/Pages/Settings Pages/Quick Settings Page/ConnectionSettingsComponent.cpp"/>
              <FILE id="Lw6SDH" name="ConnectionSettingsComponent.h" compile="0"
                    resource="0" file="Source/Components/Pages/Settings Pages/Quick Settings Page/ConnectionSettingsComponent.h"/>
            </GROUP>
            <GROUP id="{B5396474-9A96-3F76-A4DD-245BBA9C9B71}" name="Settings List Page">
              <FILE id="zZK08d" name="SettingsListPage.cpp" compile="1" resource="0"
                    file="Source/Components/Pages/Settings Pages/Settings List Page/SettingsListPage.cpp"/>
              <FILE id="wdC2BA" name="SettingsListPage.h" compile="0" resource="0"
                    file="Source/Components/Pages/Settings Pages/Settings List Page/SettingsListPage.h"/>
            </GROUP>
            <GROUP id="{DB24E234-E6BE-E847-D73E-F2E70FF18520}" name="Network Pages">
              <FILE id="cOBxcn" name="WifiSettingsPage.cpp" compile="1" resource="0"
                    file="Source/Components/Pages/Settings Pages/Network Pages/WifiSettingsPage.cpp"/>
              <FILE id="LaoqFh" name="WifiSettingsPage.h" compile="0" resource="0"
                    file="Source/Components/Pages/Settings Pages/Network Pages/WifiSettingsPage.h"/>
              <FILE id="Ee4ILT" name="BluetoothSettingsPage.cpp" compile="1" resource="0"
                    file="Source/Components/Pages/Settings Pages/Network Pages/BluetoothSettingsPage.cpp"/>
              <FILE id="hzA3Hr" name="BluetoothSettingsPage.h" compile="0" resource="0"
                    file="Source/Components/Pages/Settings Pages/Network Pages/BluetoothSettingsPage.h"/>
              <FILE id="MIcdzM" name="FocusingListPage.cpp" compile="1" resource="0"
                    file="Source/Components/Pages/Settings Pages/Network Pages/FocusingListPage.cpp"/>
              <FILE id="H8rojp" name="FocusingListPage.h" compile="0" resource="0"
                    file="Source/Components/Pages/Settings Pages/Network Pages/FocusingListPage.h"/>
            </GROUP>
            <GROUP id="{C96717A1-95F3-9F7D-57DE-9F9A9F7A2385}" name="Home Settings Page">
              <FILE id="lL4zp6" name="HomeSettingsPage.cpp" compile="1" resource="0"
                    file="Source/Components/Pages/Settings Pages/Home Settings Page/HomeSettingsPage.cpp"/>
              <FILE id="bPFFa7" name="HomeSettingsPage.h" compile="0" resource="0"
                    file="Source/Components/Pages/Settings Pages/Home Settings Page/HomeSettingsPage.h"/>
            </GROUP>
            <GROUP id="{6AAB73F7-B870-30B1-26D4-2A996BA193EC}" name="UI Page">
              <FILE id="oaZ0hX" name="UIPage.cpp" compile="1" resource="0" file="Source/Components/Pages/Settings Pages/UI Page/UIPage.cpp"/>
              <FILE id="w0Nxcr" name="UIPage.h" compile="0" resource="0" file="Source/Components/Pages/Settings Pages/UI Page/UIPage.h"/>
              <FILE id="M7P9h1" name="ComponentEditorPage.cpp" compile="1" resource="0"
                    file="Source/Components/Pages/Settings Pages/UI Page/ComponentEditorPage.cpp"/>
              <FILE id="AnfA4Z" name="ComponentEditorPage.h" compile="0" resource="0"
                    file="Source/Components/Pages/Settings Pages/UI Page/ComponentEditorPage.h"/>
              <FILE id="EuPKO2" name="ColourPage.cpp" compile="1" resource="0" file="Source/Components/Pages/Settings Pages/UI Page/ColourPage.cpp"/>
              <FILE id="sfXLMJ" name="ColourPage.h" compile="0" resource="0" file="Source/Components/Pages/Settings Pages/UI Page/ColourPage.h"/>
            </GROUP>
            <GROUP id="{3ADC1214-3DB2-6788-1881-85A4471A2652}" name="Input Settings Page">
              <FILE id="cBlEsv" name="InputSettingsPage.cpp" compile="1" resource="0"
                    file="Source/Components/Pages/Settings Pages/Input Settings Page/InputSettingsPage.cpp"/>
              <FILE id="DMnbBB" name="InputSettingsPage.h" compile="0" resource="0"
                    file="Source/Components/Pages/Settings Pages/Input Settings Page/InputSettingsPage.h"/>
              <FILE id="RXN52i" name="KeybindingPage.cpp" compile="1" resource="0"
                    file="Source/Components/Pages/Settings Pages/Input Settings Page/KeybindingPage.cpp"/>
              <FILE id="Wt38du" name="KeybindingPage.h" compile="0" resource="0"
                    file="Source/Components/Pages/Settings Pages/Input Settings Page/KeybindingPage.h"/>
            </GROUP>
            <GROUP id="{DA0FC550-71F8-DA3A-3590-10149A6CBFF7}" name="Password Pages">
              <FILE id="gtrGWD" name="Password.cpp" compile="1" resource="0" file="Source/Components/Pages/Settings Pages/Password Pages/Password.cpp"/>
              <FILE id="Do3x3Q" name="Password.h" compile="0" resource="0" file="Source/Components/Pages/Settings Pages/Password Pages/Password.h"/>
              <FILE id="Dvyqrf" name="RemovePasswordPage.cpp" compile="1" resource="0"
                    file="Source/Components/Pages/Settings Pages/Password Pages/RemovePasswordPage.cpp"/>
              <FILE id="ZqU26x" name="RemovePasswordPage.h" compile="0" resource="0"
                    file="Source/Components/Pages/Settings Pages/Password Pages/RemovePasswordPage.h"/>
              <FILE id="aP9mqt" name="SetPasswordPage.cpp" compile="1" resource="0"
                    file="Source/Components/Pages/Settings Pages/Password Pages/SetPasswordPage.cpp"/>
              <FILE id="uDiveh" name="SetPasswordPage.h" compile="0" resource="0"
                    file="Source/Components/Pages/Settings Pages/Password Pages/SetPasswordPage.h"/>
            </GROUP>
            <GROUP id="{E702239B-7008-C6A8-2BDF-F6378B0C9C21}" name="DateTime Page">
              <FILE id="Fu5GTF" name="DateTimePage.cpp" compile="1" resource="0"
                    file="Source/Components/Pages/Settings Pages/DateTime Page/DateTimePage.cpp"/>
              <FILE id="Ja1BN2" name="DateTimePage.h" compile="0" resource="0" file="Source/Components/Pages/Settings Pages/DateTime Page/DateTimePage.h"/>
            </GROUP>
          </GROUP>
          <FILE id="QzBmfL" name="PageComponent.cpp" compile="1" resource="0"
                file="Source/Components/Pages/PageComponent.cpp"/>
          <FILE id="bFrJLt" name="PageComponent.h" compile="0" resource="0" file="Source/Components/Pages/PageComponent.h"/>
          <FILE id="OP9h3M" name="PageFactory.cpp" compile="1" resource="0" file="Source/Components/Pages/PageFactory.cpp"/>
          <FILE id="HpTag6" name="PageFactory.h" compile="0" resource="0" file="Source/Components/Pages/PageFactory.h"/>
          <FILE id="GuBz6r" name="PageStackComponent.cpp" compile="1" resource="0"
                file="Source/Components/Pages/PageStackComponent.cpp"/>
          <FILE id="QBJM6w" name="PageStackComponent.h" compile="0" resource="0"
                file="Source/Components/Pages/PageStackComponent.h"/>
        </GROUP>
        <GROUP id="{6D4C4A1E-8E24-8D6C-5A9B-840CFA0F9A73}" name="Widgets">
          <FILE id="HjPnyC" name="ScalingTextButton.cpp" compile="1" resource="0"
                file="Source/Components/Widgets/ScalingTextButton.cpp"/>
          <FILE id="leHvOn" name="ScalingTextButton.h" compile="0" resource="0"
                file="Source/Components/Widgets/ScalingTextButton.h"/>
          <FILE id="LSg3eR" name="PagedList.cpp" compile="1" resource="0" file="Source/Components/Widgets/PagedList.cpp"/>
          <FILE id="VXRYq6" name="PagedList.h" compile="0" resource="0" file="Source/Components/Widgets/PagedList.h"/>
          <FILE id="Ft4KCk" name="NavButton.cpp" compile="1" resource="0" file="Source/Components/Widgets/NavButton.cpp"/>
          <FILE id="iIapjX" name="NavButton.h" compile="0" resource="0" file="Source/Components/Widgets/NavButton.h"/>
          <FILE id="kzte4q" name="ColourPicker.cpp" compile="1" resource="0"
                file="Source/Components/Widgets/ColourPicker.cpp"/>
          <FILE id="bUxeDE" name="ColourPicker.h" compile="0" resource="0" file="Source/Components/Widgets/ColourPicker.h"/>
          <FILE id="It5e7i" name="CounterComponent.cpp" compile="1" resource="0"
                file="Source/Components/Widgets/CounterComponent.cpp"/>
          <FILE id="f6udrf" name="CounterComponent.h" compile="0" resource="0"
                file="Source/Components/Widgets/CounterComponent.h"/>
          <FILE id="lsHR0C" name="DrawableImageButton.cpp" compile="1" resource="0"
                file="Source/Components/Widgets/DrawableImageButton.cpp"/>
          <FILE id="MFPfd5" name="DrawableImageButton.h" compile="0" resource="0"
                file="Source/Components/Widgets/DrawableImageButton.h"/>
          <FILE id="hzXzqU" name="DrawableImageComponent.cpp" compile="1" resource="0"
                file="Source/Components/Widgets/DrawableImageComponent.cpp"/>
          <FILE id="gYBZcj" name="DrawableImageComponent.h" compile="0" resource="0"
                file="Source/Components/Widgets/DrawableImageComponent.h"/>
          <FILE id="jt3Brk" name="FileSelectTextEditor.cpp" compile="1" resource="0"
                file="Source/Components/Widgets/FileSelectTextEditor.cpp"/>
          <FILE id="NCotgj" name="FileSelectTextEditor.h" compile="0" resource="0"
                file="Source/Components/Widgets/FileSelectTextEditor.h"/>
          <FILE id="GudXZR" name="IconSliderComponent.cpp" compile="1" resource="0"
                file="Source/Components/Widgets/IconSliderComponent.cpp"/>
          <FILE id="KKwMqh" name="IconSliderComponent.h" compile="0" resource="0"
                file="Source/Components/Widgets/IconSliderComponent.h"/>
          <FILE id="GfQ0Qz" name="ListEditor.cpp" compile="1" resource="0" file="Source/Components/Widgets/ListEditor.cpp"/>
          <FILE id="YGFPYR" name="ListEditor.h" compile="0" resource="0" file="Source/Components/Widgets/ListEditor.h"/>
          <FILE id="NV9tl6" name="OverlaySpinner.cpp" compile="1" resource="0"
                file="Source/Components/Widgets/OverlaySpinner.cpp"/>
          <FILE id="aDFc9T" name="OverlaySpinner.h" compile="0" resource="0"
                file="Source/Components/Widgets/OverlaySpinner.h"/>
          <FILE id="JajILW" name="PopupEditorComponent.cpp" compile="1" resource="0"
                file="Source/Components/Widgets/PopupEditorComponent.cpp"/>
          <FILE id="PieSFW" name="PopupEditorComponent.h" compile="0" resource="0"
                file="Source/Components/Widgets/PopupEditorComponent.h"/>
          <FILE id="I0X6lt" name="ScalingLabel.cpp" compile="1" resource="0"
                file="Source/Components/Widgets/ScalingLabel.cpp"/>
          <FILE id="bdPDpp" name="ScalingLabel.h" compile="0" resource="0" file="Source/Components/Widgets/ScalingLabel.h"/>
          <FILE id="nwKHnt" name="Spinner.cpp" compile="1" resource="0" file="Source/Components/Widgets/Spinner.cpp"/>
          <FILE id="YsUwG9" name="Spinner.h" compile="0" resource="0" file="Source/Components/Widgets/Spinner.h"/>
          <FILE id="S4Qmur" name="SwitchComponent.cpp" compile="1" resource="0"
                file="Source/Components/Widgets/SwitchComponent.cpp"/>
          <FILE id="N5QVhc" name="SwitchComponent.h" compile="0" resource="0"
                file="Source/Components/Widgets/SwitchComponent.h"/>
        </GROUP>
        <FILE id="i9KuWR" name="PocketHomeWindow.cpp" compile="1" resource="0"
              file="Source/Components/PocketHomeWindow.cpp"/>
        <FILE id="QHVcKo" name="PocketHomeWindow.h" compile="0" resource="0"
              file="Source/Components/PocketHomeWindow.h"/>
        <FILE id="xoVLAp" name="PokeLookAndFeel.cpp" compile="1" resource="0"
              file="Source/Components/PokeLookAndFeel.cpp"/>
        <FILE id="g1eykD" name="PokeLookAndFeel.h" compile="0" resource="0"
              file="Source/Components/PokeLookAndFeel.h"/>
        <FILE id="X7wz2M" name="LayoutManager.cpp" compile="1" resource="0"
              file="Source/Components/LayoutManager.cpp"/>
        <FILE id="r4oAKB" name="LayoutManager.h" compile="0" resource="0" file="Source/Components/LayoutManager.h"/>
        <FILE id="TlYPG7" name="TransitionAnimator.cpp" compile="1" resource="0"
              file="Source/Components/TransitionAnimator.cpp"/>
        <FILE id="HOKMvj" name="TransitionAnimator.h" compile="0" resource="0"
              file="Source/Components/TransitionAnimator.h"/>
      </GROUP>
      <GROUP id="{85D01745-B7AD-BE3B-8D28-80F47A0AA8BA}" name="Config Files">
        <GROUP id="{93AA6B7B-7C99-3489-3151-F638BDCB799E}" name="Main">
          <FILE id="N1gZuQ" name="MainConfigFile.h" compile="0" resource="0"
                file="Source/Config Files/Main/MainConfigFile.h"/>
          <FILE id="wTShcQ" name="MainConfigKeys.h" compile="0" resource="0"
                file="Source/Config Files/Main/MainConfigKeys.h"/>
          <FILE id="vnpmBT" name="MainJSON.cpp" compile="1" resource="0" file="Source/Config Files/Main/MainJSON.cpp"/>
          <FILE id="LbqcHx" name="MainJSON.h" compile="0" resource="0" file="Source/Config Files/Main/MainJSON.h"/>
        </GROUP>
        <GROUP id="{71ABC184-CCE0-A07D-F9A8-92DDE8589024}" name="Component">
          <FILE id="FDPktI" name="ComponentConfigFile.cpp" compile="1" resource="0"
                file="Source/Config Files/Component/ComponentConfigFile.cpp"/>
          <FILE id="VIPq8u" name="ComponentConfigFile.h" compile="0" resource="0"
                file="Source/Config Files/Component/ComponentConfigFile.h"/>
          <FILE id="vZ0O8b" name="ComponentConfigKeys.h" compile="0" resource="0"
                file="Source/Config Files/Component/ComponentConfigKeys.h"/>
          <FILE id="wljOnn" name="ComponentJSON.cpp" compile="1" resource="0"
                file="Source/Config Files/Component/ComponentJSON.cpp"/>
          <FILE id="otGVwO" name="ComponentJSON.h" compile="0" resource="0" file="Source/Config Files/Component/ComponentJSON.h"/>
          <FILE id="NhCgv3" name="ComponentSettings.cpp" compile="1" resource="0"
                file="Source/Config Files/Component/ComponentSettings.cpp"/>
          <FILE id="E2LFpE" name="ComponentSettings.h" compile="0" resource="0"
                file="Source/Config Files/Component/ComponentSettings.h"/>
        </GROUP>
        <GROUP id="{A1B399C5-3A9B-EFE3-1D4C-223F93E9566B}" name="Colour">
          <FILE id="qkl5uS" name="ColourConfigFile.cpp" compile="1" resource="0"
                file="Source/Config Files/Colour/ColourConfigFile.cpp"/>
          <FILE id="xY2XIE" name="ColourConfigFile.h" compile="0" resource="0"
                file="Source/Config Files/Colour/ColourConfigFile.h"/>
          <FILE id="Qged8t" name="ColourConfigKeys.cpp" compile="1" resource="0"
                file="Source/Config Files/Colour/ColourConfigKeys.cpp"/>
          <FILE id="T1U22N" name="ColourConfigKeys.h" compile="0" resource="0"
                file="Source/Config Files/Colour/ColourConfigKeys.h"/>
          <FILE id="tupYKN" name="ColourJSON.cpp" compile="1" resource="0" file="Source/Config Files/Colour/ColourJSON.cpp"/>
          <FILE id="NdqHUH" name="ColourJSON.h" compile="0" resource="0" file="Source/Config Files/Colour/ColourJSON.h"/>
        </GROUP>
        <GROUP id="{61EE16EA-0829-270B-A255-2C214D399ACC}" name="AppMenu">
          <GROUP id="{0999720F-DD6B-E080-5269-A32810E91F5C}" name="Menu Items">
            <FILE id="bErsrt" name="MenuItemData.cpp" compile="1" resource="0"
                  file="Source/Config Files/AppMenu/Menu Items/MenuItemData.cpp"/>
            <FILE id="do713e" name="MenuItemData.h" compile="0" resource="0" file="Source/Config Files/AppMenu/Menu Items/MenuItemData.h"/>
            <FILE id="qQ1gT2" name="AppMenuItem.cpp" compile="1" resource="0" file="Source/Config Files/AppMenu/Menu Items/AppMenuItem.cpp"/>
            <FILE id="sNu85i" name="AppMenuItem.h" compile="0" resource="0" file="Source/Config Files/AppMenu/Menu Items/AppMenuItem.h"/>
            <FILE id="k18rAG" name="ConfigItemData.cpp" compile="1" resource="0"
                  file="Source/Config Files/AppMenu/Menu Items/ConfigItemData.cpp"/>
            <FILE id="Utiaa0" name="ConfigItemData.h" compile="0" resource="0"
                  file="Source/Config Files/AppMenu/Menu Items/ConfigItemData.h"/>
            <FILE id="q2Br7X" name="DesktopEntryItemData.cpp" compile="1" resource="0"
                  file="Source/Config Files/AppMenu/Menu Items/DesktopEntryItemData.cpp"/>
            <FILE id="TCWtEN" name="DesktopEntryItemData.h" compile="0" resource="0"
                  file="Source/Config Files/AppMenu/Menu Items/DesktopEntryItemData.h"/>
            <FILE id="jdofoH" name="OLD_FolderMenuItem.cpp" compile="1" resource="0"
                  file="Source/Config Files/AppMenu/Menu Items/OLD_FolderMenuItem.cpp"/>
            <FILE id="PaT4m5" name="OLD_FolderMenuItem.h" compile="0" resource="0"
                  file="Source/Config Files/AppMenu/Menu Items/OLD_FolderMenuItem.h"/>
            <FILE id="f0mUcY" name="OLD_BaseFolderMenuItem.cpp" compile="1" resource="0"
                  file="Source/Config Files/AppMenu/Menu Items/OLD_BaseFolderMenuItem.cpp"/>
            <FILE id="ZIvJMb" name="OLD_BaseFolderMenuItem.h" compile="0" resource="0"
                  file="Source/Config Files/AppMenu/Menu Items/OLD_BaseFolderMenuItem.h"/>
          </GROUP>
          <FILE id="DCzTro" name="AppConfigFile.cpp" compile="1" resource="0"
                file="Source/Config Files/AppMenu/AppConfigFile.cpp"/>
          <FILE id="IYWdZr" name="AppConfigFile.h" compile="0" resource="0" file="Source/Config Files/AppMenu/AppConfigFile.h"/>
          <FILE id="BzPRWp" name="AppFolder.cpp" compile="1" resource="0" file="Source/Config Files/AppMenu/AppFolder.cpp"/>
          <FILE id="vRDXnt" name="AppFolder.h" compile="0" resource="0" file="Source/Config Files/AppMenu/AppFolder.h"/>
          <FILE id="l4JcxQ" name="AppShortcut.cpp" compile="1" resource="0" file="Source/Config Files/AppMenu/AppShortcut.cpp"/>
          <FILE id="D1cPHu" name="AppShortcut.h" compile="0" resource="0" file="Source/Config Files/AppMenu/AppShortcut.h"/>
          <FILE id="NBGdan" name="AppJSON.cpp" compile="1" resource="0" file="Source/Config Files/AppMenu/AppJSON.cpp"/>
          <FILE id="He7OCW" name="AppJSON.h" compile="0" resource="0" file="Source/Config Files/AppMenu/AppJSON.h"/>
        </GROUP>
        <FILE id="KmGxRl" name="ConfigKey.cpp" compile="1" resource="0" file="Source/Config Files/ConfigKey.cpp"/>
        <FILE id="KauwRP" name="ConfigKey.h" compile="0" resource="0" file="Source/Config Files/ConfigKey.h"/>
        <FILE id="DJRqe6" name="ConfigFile.h" compile="0" resource="0" file="Source/Config Files/ConfigFile.h"/>
        <FILE id="iRHEwR" name="ConfigAlertWindows.cpp" compile="1" resource="0"
              file="Source/Config Files/ConfigAlertWindows.cpp"/>
        <FILE id="v268RQ" name="ConfigAlertWindows.h" compile="0" resource="0"
              file="Source/Config Files/ConfigAlertWindows.h"/>
        <FILE id="s7mghU" name="JSONFile.cpp" compile="1" resource="0" file="Source/Config Files/JSONFile.cpp"/>
        <FILE id="BHOdLi" name="JSONFile.h" compile="0" resource="0" file="Source/Config Files/JSONFile.h"/>
        <FILE id="dNgJxN" name="ConfigJSON.cpp" compile="1" resource="0" file="Source/Config Files/ConfigJSON.cpp"/>
        <FILE id="sqDYSh" name="ConfigJSON.h" compile="0" resource="0" file="Source/Config Files/ConfigJSON.h"/>
      </GROUP>
      <GROUP id="{19EF72F0-004C-98C0-E6A4-143C67F2B66B}" name="FreeDesktop">
        <FILE id="Y2756N" name="XDGDirectories.cpp" compile="1" resource="0"
              file="Source/FreeDesktop/XDGDirectories.cpp"/>
        <FILE id="kJ69ba" name="XDGDirectories.h" compile="0" resource="0"
              file="Source/FreeDesktop/XDGDirectories.h"/>
        <GROUP id="{B344B2B3-54B5-0A6A-4285-3E39C423A896}" name="Icon Themes">
          <FILE id="zBZMg7" name="IconCache.cpp" compile="1" resource="0" file="Source/FreeDesktop/Icon Themes/IconCache.cpp"/>
          <FILE id="pNIoHB" name="IconCache.h" compile="0" resource="0" file="Source/FreeDesktop/Icon Themes/IconCache.h"/>
          <FILE id="M8FlwZ" name="IconLoader.cpp" compile="1" resource="0" file="Source/FreeDesktop/Icon Themes/IconLoader.cpp"/>
          <FILE id="JdnTKT" name="IconLoader.h" compile="0" resource="0" file="Source/FreeDesktop/Icon Themes/IconLoader.h"/>
          <FILE id="gPlOWC" name="IconThemeIndex.cpp" compile="1" resource="0"
                file="Source/FreeDesktop/Icon Themes/IconThemeIndex.cpp"/>
          <FILE id="M5TO7i" name="IconThemeIndex.h" compile="0" resource="0"
                file="Source/FreeDesktop/Icon Themes/IconThemeIndex.h"/>
          <FILE id="a25qaH" name="IconThread.cpp" compile="1" resource="0" file="Source/FreeDesktop/Icon Themes/IconThread.cpp"/>
          <FILE id="kTeYJT" name="IconThread.h" compile="0" resource="0" file="Source/FreeDesktop/Icon Themes/IconThread.h"/>
        </GROUP>
        <GROUP id="{EDE7E2EB-34F8-AA7C-E6C7-C8A1894467A0}" name="Desktop Entries">
<<<<<<< HEAD
          <FILE id="oaRArv" name="DesktopEntryFormatError.h" compile="0" resource="0"
                file="Source/FreeDesktop/Desktop Entries/DesktopEntryFormatError.h"/>
          <FILE id="FMk2At" name="DesktopEntryFileError.h" compile="0" resource="0"
                file="Source/FreeDesktop/Desktop Entries/DesktopEntryFileError.h"/>
          <FILE id="mRqo9r" name="DesktopEntryUtils.cpp" compile="1" resource="0"
                file="Source/FreeDesktop/Desktop Entries/DesktopEntryUtils.cpp"/>
          <FILE id="PvHGDZ" name="DesktopEntryUtils.h" compile="0" resource="0"
=======
          <FILE id="HD1p8H" name="DesktopEntryFormatError.h" compile="0" resource="0"
                file="Source/FreeDesktop/Desktop Entries/DesktopEntryFormatError.h"/>
          <FILE id="WZVMU9" name="DesktopEntryFileError.h" compile="0" resource="0"
                file="Source/FreeDesktop/Desktop Entries/DesktopEntryFileError.h"/>
          <FILE id="cgTKYu" name="DesktopEntryUtils.cpp" compile="1" resource="0"
                file="Source/FreeDesktop/Desktop Entries/DesktopEntryUtils.cpp"/>
          <FILE id="PlKXQv" name="DesktopEntryUtils.h" compile="0" resource="0"
>>>>>>> af40b757
                file="Source/FreeDesktop/Desktop Entries/DesktopEntryUtils.h"/>
          <FILE id="CyIMe5" name="DesktopEntryLoader.cpp" compile="1" resource="0"
                file="Source/FreeDesktop/Desktop Entries/DesktopEntryLoader.cpp"/>
          <FILE id="ZwmY3m" name="DesktopEntryLoader.h" compile="0" resource="0"
                file="Source/FreeDesktop/Desktop Entries/DesktopEntryLoader.h"
                xcodeResource="1"/>
          <FILE id="gzJ765" name="DesktopEntry.cpp" compile="1" resource="0"
                file="Source/FreeDesktop/Desktop Entries/DesktopEntry.cpp"/>
          <FILE id="sxvXV0" name="DesktopEntry.h" compile="0" resource="0" file="Source/FreeDesktop/Desktop Entries/DesktopEntry.h"/>
        </GROUP>
      </GROUP>
      <GROUP id="{FDA4E67F-621B-EA4E-D0EC-3AFCFDE4E820}" name="GLib">
        <GROUP id="{7F5979BF-8382-80EA-A2E8-8630E3BFFDB4}" name="DBus">
          <FILE id="xI5msA" name="GVariantConverter.cpp" compile="1" resource="0"
                file="Source/GLib/DBus/GVariantConverter.cpp"/>
          <FILE id="r2Ef0a" name="GVariantConverter.h" compile="0" resource="0"
                file="Source/GLib/DBus/GVariantConverter.h"/>
          <FILE id="sMlaSb" name="GPPDBusProxy.cpp" compile="1" resource="0"
                file="Source/GLib/DBus/GPPDBusProxy.cpp"/>
          <FILE id="nN1gji" name="GPPDBusProxy.h" compile="0" resource="0" file="Source/GLib/DBus/GPPDBusProxy.h"/>
        </GROUP>
        <GROUP id="{2E477569-DD32-F554-1AAC-AAE6F2932409}" name="LibNM">
          <FILE id="zcVdlx" name="SavedConnection.cpp" compile="1" resource="0"
                file="Source/GLib/LibNM/SavedConnection.cpp"/>
          <FILE id="ZiNdvS" name="SavedConnection.h" compile="0" resource="0"
                file="Source/GLib/LibNM/SavedConnection.h"/>
          <FILE id="Jrf3Iw" name="SavedConnections.cpp" compile="1" resource="0"
                file="Source/GLib/LibNM/SavedConnections.cpp"/>
          <FILE id="qggGjY" name="SavedConnections.h" compile="0" resource="0"
                file="Source/GLib/LibNM/SavedConnections.h"/>
          <FILE id="v9npEc" name="NMPPAccessPoint.cpp" compile="1" resource="0"
                file="Source/GLib/LibNM/NMPPAccessPoint.cpp"/>
          <FILE id="fgqnfZ" name="NMPPAccessPoint.h" compile="0" resource="0"
                file="Source/GLib/LibNM/NMPPAccessPoint.h"/>
          <FILE id="wAbykI" name="NMPPActiveConnection.cpp" compile="1" resource="0"
                file="Source/GLib/LibNM/NMPPActiveConnection.cpp"/>
          <FILE id="ynYLsL" name="NMPPActiveConnection.h" compile="0" resource="0"
                file="Source/GLib/LibNM/NMPPActiveConnection.h"/>
          <FILE id="SSaAlJ" name="NMPPClient.cpp" compile="1" resource="0" file="Source/GLib/LibNM/NMPPClient.cpp"/>
          <FILE id="SFmKpY" name="NMPPClient.h" compile="0" resource="0" file="Source/GLib/LibNM/NMPPClient.h"/>
          <FILE id="hff10x" name="NMPPConnection.cpp" compile="1" resource="0"
                file="Source/GLib/LibNM/NMPPConnection.cpp"/>
          <FILE id="HJF3eT" name="NMPPConnection.h" compile="0" resource="0"
                file="Source/GLib/LibNM/NMPPConnection.h"/>
          <FILE id="z7uZxn" name="NMPPDeviceWifi.cpp" compile="1" resource="0"
                file="Source/GLib/LibNM/NMPPDeviceWifi.cpp"/>
          <FILE id="IBIEPS" name="NMPPDeviceWifi.h" compile="0" resource="0"
                file="Source/GLib/LibNM/NMPPDeviceWifi.h"/>
        </GROUP>
        <FILE id="enqIe3" name="GLibSignalThread.cpp" compile="1" resource="0"
              file="Source/GLib/GLibSignalThread.cpp"/>
        <FILE id="JxYitG" name="GLibSignalThread.h" compile="0" resource="0"
              file="Source/GLib/GLibSignalThread.h"/>
        <FILE id="I3J62v" name="GLibThread.cpp" compile="1" resource="0" file="Source/GLib/GLibThread.cpp"/>
        <FILE id="Bena02" name="GLibThread.h" compile="0" resource="0" file="Source/GLib/GLibThread.h"/>
        <FILE id="cdp704" name="GPPObject.cpp" compile="1" resource="0" file="Source/GLib/GPPObject.cpp"/>
        <FILE id="R8ed81" name="GPPObject.h" compile="0" resource="0" file="Source/GLib/GPPObject.h"/>
        <FILE id="wyxm9h" name="GPPWeakRef.cpp" compile="1" resource="0" file="Source/GLib/GPPWeakRef.cpp"/>
        <FILE id="FD9naG" name="GPPWeakRef.h" compile="0" resource="0" file="Source/GLib/GPPWeakRef.h"/>
        <FILE id="P12bwS" name="GSignalHandler.cpp" compile="1" resource="0"
              file="Source/GLib/GSignalHandler.cpp"/>
        <FILE id="NniAEx" name="GSignalHandler.h" compile="0" resource="0"
              file="Source/GLib/GSignalHandler.h"/>
      </GROUP>
      <GROUP id="{3911B28B-4F73-61C8-49FD-75C1B19EC83E}" name="Util">
        <GROUP id="{0D751F7C-CBE3-CB51-0E7F-436AFE2BD0C6}" name="SharedResource">
          <FILE id="M1qebC" name="ScopedThreadWriteLock.cpp" compile="1" resource="0"
                file="Source/Util/SharedResource/ScopedThreadWriteLock.cpp"/>
          <FILE id="xHHOhS" name="ScopedThreadWriteLock.h" compile="0" resource="0"
                file="Source/Util/SharedResource/ScopedThreadWriteLock.h"/>
          <FILE id="yGbu9l" name="ScopedThreadReadLock.cpp" compile="1" resource="0"
                file="Source/Util/SharedResource/ScopedThreadReadLock.cpp"/>
          <FILE id="BzEWZb" name="ScopedThreadReadLock.h" compile="0" resource="0"
                file="Source/Util/SharedResource/ScopedThreadReadLock.h"/>
          <FILE id="XiD3rU" name="ThreadLock.cpp" compile="1" resource="0" file="Source/Util/SharedResource/ThreadLock.cpp"/>
          <FILE id="dFDpOz" name="ThreadLock.h" compile="0" resource="0" file="Source/Util/SharedResource/ThreadLock.h"/>
          <FILE id="UYjztU" name="SharedResource.cpp" compile="1" resource="0"
                file="Source/Util/SharedResource/SharedResource.cpp"/>
          <FILE id="Ra7jPV" name="SharedResource.h" compile="0" resource="0"
                file="Source/Util/SharedResource/SharedResource.h"/>
          <FILE id="WuV2YN" name="ResourceHandler.h" compile="0" resource="0"
                file="Source/Util/SharedResource/ResourceHandler.h"/>
        </GROUP>
        <FILE id="HmnVgu" name="LaunchedProcess.cpp" compile="1" resource="0"
              file="Source/Util/LaunchedProcess.cpp"/>
        <FILE id="T5AXVq" name="LaunchedProcess.h" compile="0" resource="0"
              file="Source/Util/LaunchedProcess.h"/>
        <FILE id="aeBK6f" name="LocalizedTime.cpp" compile="1" resource="0"
              file="Source/Util/LocalizedTime.cpp"/>
        <FILE id="o6D28t" name="LocalizedTime.h" compile="0" resource="0" file="Source/Util/LocalizedTime.h"/>
        <FILE id="VTewwc" name="TempTimer.cpp" compile="1" resource="0" file="Source/Util/TempTimer.cpp"/>
        <FILE id="idqyCx" name="TempTimer.h" compile="0" resource="0" file="Source/Util/TempTimer.h"/>
        <FILE id="Ury6Cc" name="Utils.cpp" compile="1" resource="0" file="Source/Util/Utils.cpp"/>
        <FILE id="AywA6o" name="Utils.h" compile="0" resource="0" file="Source/Util/Utils.h"/>
        <FILE id="i1c7QE" name="WindowFocus.cpp" compile="1" resource="0" file="Source/Util/WindowFocus.cpp"/>
        <FILE id="mwPW4z" name="WindowFocus.h" compile="0" resource="0" file="Source/Util/WindowFocus.h"/>
        <FILE id="Nv567Q" name="WindowFocusedTimer.cpp" compile="1" resource="0"
              file="Source/Util/WindowFocusedTimer.cpp"/>
        <FILE id="dwyuoT" name="WindowFocusedTimer.h" compile="0" resource="0"
              file="Source/Util/WindowFocusedTimer.h"/>
        <FILE id="ec2YX8" name="Localized.cpp" compile="1" resource="0" file="Source/Util/Localized.cpp"/>
        <FILE id="IG78EN" name="Localized.h" compile="0" resource="0" file="Source/Util/Localized.h"/>
        <FILE id="zJPlv7" name="AppLauncher.cpp" compile="1" resource="0" file="Source/Util/AppLauncher.cpp"/>
        <FILE id="bl4AYP" name="AppLauncher.h" compile="0" resource="0" file="Source/Util/AppLauncher.h"/>
      </GROUP>
      <FILE id="GJ9TER" name="Main.cpp" compile="1" resource="0" file="Source/Main.cpp"/>
      <FILE id="rdg6xk" name="PocketHomeApplication.cpp" compile="1" resource="0"
            file="Source/PocketHomeApplication.cpp"/>
      <FILE id="cK501J" name="PocketHomeApplication.h" compile="0" resource="0"
            file="Source/PocketHomeApplication.h"/>
    </GROUP>
    <GROUP id="{0EAA4235-1BE6-9631-C021-04197F639BB7}" name="Tests">
      <GROUP id="{F41B4B20-4755-0852-B372-7AD08DA75D1A}" name="GLib">
        <FILE id="U8iex8" name="gtest_object.cpp" compile="1" resource="0"
              file="Tests/GLib/gtest_object.cpp"/>
        <FILE id="hvDvXI" name="gtest_object.h" compile="0" resource="0" file="Tests/GLib/gtest_object.h"/>
        <FILE id="z04pvv" name="GPPTestObject.cpp" compile="1" resource="0"
              file="Tests/GLib/GPPTestObject.cpp"/>
        <FILE id="QwIQhb" name="GPPTestObject.h" compile="0" resource="0" file="Tests/GLib/GPPTestObject.h"/>
        <FILE id="BifyMD" name="test_GPPObject.cpp" compile="1" resource="0"
              file="Tests/GLib/test_GPPObject.cpp"/>
      </GROUP>
      <FILE id="XMKT0p" name="StressTest.cpp" compile="1" resource="0" file="Tests/StressTest.cpp"/>
      <FILE id="k0xGYN" name="StressTest.h" compile="0" resource="0" file="Tests/StressTest.h"/>
      <FILE id="lpsFrf" name="test_ConfigFile.cpp" compile="1" resource="0"
            file="Tests/test_ConfigFile.cpp"/>
      <FILE id="Bmp8Lw" name="test_LaunchedApp.cpp" compile="1" resource="0"
            file="Tests/test_LaunchedApp.cpp"/>
      <FILE id="WFXUSl" name="test_WifiStateManager.cpp" compile="1" resource="0"
            file="Tests/test_WifiStateManager.cpp"/>
      <FILE id="DCiFAO" name="test_XWindowInterface.cpp" compile="1" resource="0"
            file="Tests/test_XWindowInterface.cpp"/>
    </GROUP>
  </MAINGROUP>
  <EXPORTFORMATS>
    <XCODE_MAC targetFolder="Builds/MacOSX">
      <CONFIGURATIONS>
        <CONFIGURATION name="Debug" osxCompatibility="10.10 SDK" isDebug="1" optimisation="1"
                       targetName="pocket-home" cppLanguageStandard="c++11" binaryPath="build"
                       enablePluginBinaryCopyStep="1"/>
        <CONFIGURATION name="Release" osxCompatibility="10.10 SDK" isDebug="0" optimisation="3"
                       targetName="pocket-home" cppLanguageStandard="c++11" binaryPath="build"
                       enablePluginBinaryCopyStep="1"/>
      </CONFIGURATIONS>
      <MODULEPATHS>
        <MODULEPATH id="juce_core" path="deps/JUCE/modules"/>
        <MODULEPATH id="juce_data_structures" path="deps/JUCE/modules"/>
        <MODULEPATH id="juce_events" path="deps/JUCE/modules"/>
        <MODULEPATH id="juce_graphics" path="deps/JUCE/modules"/>
        <MODULEPATH id="juce_gui_basics" path="deps/JUCE/modules"/>
      </MODULEPATHS>
    </XCODE_MAC>
    <LINUX_MAKE targetFolder="Builds/LinuxMakefile" cppLanguageStandard="-std=c++11"
                extraDefs="" extraLinkerFlags="-lcrypto" externalLibraries=""
                linuxExtraPkgConfig="NetworkManager libnm-glib alsa freetype2 libssl gio-2.0"
                enableGNUExtensions="1">
      <CONFIGURATIONS>
        <CONFIGURATION name="Debug" libraryPath="/usr/X11R6/lib/" isDebug="1" optimisation="1"
                       targetName="pocket-home" binaryPath="build/Debug" headerPath=""/>
        <CONFIGURATION name="Release" libraryPath="/usr/X11R6/lib/" isDebug="0" optimisation="3"
                       targetName="pocket-home" binaryPath="build/Release" headerPath=""
                       linkTimeOptimisation="1"/>
      </CONFIGURATIONS>
      <MODULEPATHS>
        <MODULEPATH id="juce_core" path="deps/JUCE/modules"/>
        <MODULEPATH id="juce_data_structures" path="deps/JUCE/modules"/>
        <MODULEPATH id="juce_events" path="deps/JUCE/modules"/>
        <MODULEPATH id="juce_graphics" path="deps/JUCE/modules"/>
        <MODULEPATH id="juce_gui_basics" path="deps/JUCE/modules"/>
      </MODULEPATHS>
    </LINUX_MAKE>
  </EXPORTFORMATS>
  <MODULES>
    <MODULE id="juce_core" showAllCode="1" useLocalCopy="0" useGlobalPath="0"/>
    <MODULE id="juce_data_structures" showAllCode="1" useLocalCopy="0" useGlobalPath="0"/>
    <MODULE id="juce_events" showAllCode="1" useLocalCopy="0" useGlobalPath="0"/>
    <MODULE id="juce_graphics" showAllCode="1" useLocalCopy="0" useGlobalPath="0"/>
    <MODULE id="juce_gui_basics" showAllCode="1" useLocalCopy="0" useGlobalPath="0"/>
  </MODULES>
  <JUCEOPTIONS JUCE_WEB_BROWSER="0" JUCE_USE_CURL="0" JUCE_ALLOW_STATIC_NULL_VARIABLES="0"/>
  <LIVE_SETTINGS>
    <LINUX/>
  </LIVE_SETTINGS>
</JUCERPROJECT>
<|MERGE_RESOLUTION|>--- conflicted
+++ resolved
@@ -1,635 +1,626 @@
-<?xml version="1.0" encoding="UTF-8"?>
-
-<JUCERPROJECT id="EFuQKG" name="pocket-home" projectType="guiapp" version="0.0.8.10"
-              bundleIdentifier="co.nextthing.PokeLaunch" includeBinaryInAppConfig="1"
-              jucerVersion="5.3.2" companyName="Next Thing Co." companyWebsite="http://nextthing.co"
-              displaySplashScreen="0" reportAppUsage="1" splashScreenColour="Dark"
-              companyCopyright="Next Thing Co." headerPath="../../Source/System/Wifi&#10;../../Source/System&#10;../../Source/Components/Pages/Login Page&#10;../../Source/Components/Configurable&#10;../../Source/FreeDesktop&#10;../../Source/System/Bluetooth&#10;../../Source/Config Files/Component&#10;../../Source/Components/Pages/Settings Pages/DateTime Page&#10;../../Source/Components/Pages/Home Page/AppMenu&#10;../../Source/FreeDesktop/Desktop Entries&#10;../../Source/FreeDesktop/Icon Themes&#10;../../Source/Components/Widgets&#10;../../Source/Components/Pages/Power Page&#10;../../Source/Components/Pages/Home Page/AppMenu/Menu Editors&#10;../../Source/Util/SharedResource&#10;../../Source/GLib/LibNM&#10;../../Source/Components/Pages/Home Page&#10;../../Source/Config Files/AppMenu&#10;../../Source/Components/Pages/Settings Pages/UI Page&#10;../../Source/Components/Pages/Settings Pages/Settings List Page&#10;../../Source/Components/Pages/Settings Pages/Network Pages&#10;../../Source&#10;../../Source/Config Files&#10;../../Source/GLib&#10;../../Source/Components/Pages/Settings Pages/Password Pages&#10;../../Source/Components/Pages/Settings Pages/Home Settings Page&#10;../../Source/Util&#10;../../Source/GLib/DBus&#10;../../Source/Components/Pages/Home Page/Widgets&#10;../../Source/Config Files/Colour&#10;../../Source/Components/Pages/Settings Pages&#10;../../Source/Components/Pages/Home Page/AppMenu/Paged Menu&#10;../../Source/Components/Pages&#10;../../Source/Components/Pages/Settings Pages/Input Settings Page&#10;../../Source/Components/Pages/Home Page/AppMenu/Scrolling Menu&#10;../../Source/Config Files/AppMenu/Menu Items&#10;../../Source/Config Files/Main&#10;../../Source/Components/Pages/Settings Pages/Quick Settings Page&#10;../../Source/Components"
-              cppLanguageStandard="14" defines="DONT_SET_USING_JUCE_NAMESPACE=1">
-  <MAINGROUP id="NYF1Vz" name="pocket-home">
-    <GROUP id="{A1DF3F2A-774E-D561-3D99-5D88F7D2D731}" name="assets">
-      <FILE id="lJvIsl" name="bluetooth.json" compile="0" resource="1" file="assets/bluetooth.json"/>
-      <FILE id="P08AkY" name="Lato-Regular.ttf" compile="0" resource="1"
-            file="assets/fonts/Lato-Regular.ttf"/>
-      <FILE id="e8kBas" name="wifi.json" compile="0" resource="1" file="assets/wifi.json"/>
-    </GROUP>
-    <GROUP id="{4593A345-C350-960A-058D-B48F8240AA1D}" name="Source">
-      <GROUP id="{9D061736-A57D-8DFD-DFE7-A181D3A7DAF1}" name="System">
-        <GROUP id="{E98D5B9C-4E34-6090-B2F4-D1F92AFB0C81}" name="Wifi">
-          <FILE id="xI9ufo" name="AccessPointState.h" compile="0" resource="0"
-                file="Source/System/Wifi/AccessPointState.h"/>
-          <FILE id="FU08mo" name="WifiState.h" compile="0" resource="0" file="Source/System/Wifi/WifiState.h"/>
-          <FILE id="VgRe6V" name="NetworkInterface.cpp" compile="1" resource="0"
-                file="Source/System/Wifi/NetworkInterface.cpp"/>
-          <FILE id="tQPQ7a" name="NetworkInterface.h" compile="0" resource="0"
-                file="Source/System/Wifi/NetworkInterface.h"/>
-          <FILE id="oqvpyg" name="LibNMInterface.cpp" compile="1" resource="0"
-                file="Source/System/Wifi/LibNMInterface.cpp"/>
-          <FILE id="eWhlRs" name="LibNMInterface.h" compile="0" resource="0"
-                file="Source/System/Wifi/LibNMInterface.h"/>
-          <FILE id="oVu111" name="WifiAccessPoint.cpp" compile="1" resource="0"
-                file="Source/System/Wifi/WifiAccessPoint.cpp"/>
-          <FILE id="Oipn2r" name="WifiAccessPoint.h" compile="0" resource="0"
-                file="Source/System/Wifi/WifiAccessPoint.h"/>
-          <FILE id="C8W8YY" name="WifiStateManager.cpp" compile="1" resource="0"
-                file="Source/System/Wifi/WifiStateManager.cpp"/>
-          <FILE id="e1CJwp" name="WifiStateManager.h" compile="0" resource="0"
-                file="Source/System/Wifi/WifiStateManager.h"/>
-          <FILE id="gnqOio" name="JsonWifiInterface.cpp" compile="1" resource="0"
-                file="Source/System/Wifi/JsonWifiInterface.cpp"/>
-          <FILE id="obCnmM" name="JsonWifiInterface.h" compile="0" resource="0"
-                file="Source/System/Wifi/JsonWifiInterface.h"/>
-        </GROUP>
-        <GROUP id="{38AC9CDE-7CCA-7016-63C1-8FA8A65A1424}" name="Bluetooth">
-          <FILE id="GLpTNX" name="BluetoothDevice.cpp" compile="1" resource="0"
-                file="Source/System/Bluetooth/BluetoothDevice.cpp"/>
-          <FILE id="YTcTYS" name="BluetoothDevice.h" compile="0" resource="0"
-                file="Source/System/Bluetooth/BluetoothDevice.h"/>
-          <FILE id="QfgT5g" name="BluetoothStatus.cpp" compile="1" resource="0"
-                file="Source/System/Bluetooth/BluetoothStatus.cpp"/>
-          <FILE id="cpqm4n" name="BluetoothStatus.h" compile="0" resource="0"
-                file="Source/System/Bluetooth/BluetoothStatus.h"/>
-          <FILE id="E78zcr" name="BluezAdapter.cpp" compile="1" resource="0"
-                file="Source/System/Bluetooth/BluezAdapter.cpp"/>
-          <FILE id="SEXHIm" name="BluezAdapter.h" compile="0" resource="0" file="Source/System/Bluetooth/BluezAdapter.h"/>
-        </GROUP>
-        <FILE id="XvLxag" name="Audio.cpp" compile="1" resource="0" file="Source/System/Audio.cpp"/>
-        <FILE id="rBZLpt" name="Audio.h" compile="0" resource="0" file="Source/System/Audio.h"/>
-        <FILE id="bt1KwE" name="BatteryMonitor.cpp" compile="1" resource="0"
-              file="Source/System/BatteryMonitor.cpp"/>
-        <FILE id="t1P8uc" name="BatteryMonitor.h" compile="0" resource="0"
-              file="Source/System/BatteryMonitor.h"/>
-        <FILE id="nNBUGU" name="Display.cpp" compile="1" resource="0" file="Source/System/Display.cpp"/>
-        <FILE id="IoAIov" name="Display.h" compile="0" resource="0" file="Source/System/Display.h"/>
-        <FILE id="Vgvkvg" name="I2CBus.cpp" compile="1" resource="0" file="Source/System/I2CBus.cpp"/>
-        <FILE id="b2jNEM" name="I2CBus.h" compile="0" resource="0" file="Source/System/I2CBus.h"/>
-        <FILE id="JfUvzY" name="SystemCommands.cpp" compile="1" resource="0"
-              file="Source/System/SystemCommands.cpp"/>
-        <FILE id="QV6Fhb" name="SystemCommands.h" compile="0" resource="0"
-              file="Source/System/SystemCommands.h"/>
-        <FILE id="Wa7niC" name="XWindowInterface.cpp" compile="1" resource="0"
-              file="Source/System/XWindowInterface.cpp"/>
-        <FILE id="IcDWWY" name="XWindowInterface.h" compile="0" resource="0"
-              file="Source/System/XWindowInterface.h"/>
-        <FILE id="c2OgcT" name="ProcessUtils.cpp" compile="1" resource="0"
-              file="Source/System/ProcessUtils.cpp"/>
-        <FILE id="tbiPsS" name="ProcessUtils.h" compile="0" resource="0" file="Source/System/ProcessUtils.h"/>
-        <FILE id="U4ygJ9" name="AssetFiles.cpp" compile="1" resource="0" file="Source/System/AssetFiles.cpp"/>
-        <FILE id="cXrxti" name="AssetFiles.h" compile="0" resource="0" file="Source/System/AssetFiles.h"/>
-      </GROUP>
-      <GROUP id="{185415EC-B399-8F03-8F25-DEE2244D2B03}" name="Components">
-        <GROUP id="{6B24A9E3-3F63-2A4B-CDEB-72FB27F4FEB0}" name="Configurable">
-          <FILE id="g1W6SX" name="ConfigurableComponent.cpp" compile="1" resource="0"
-                file="Source/Components/Configurable/ConfigurableComponent.cpp"/>
-          <FILE id="OBFKiD" name="ConfigurableComponent.h" compile="0" resource="0"
-                file="Source/Components/Configurable/ConfigurableComponent.h"/>
-          <FILE id="gzdytE" name="ConfigurableImageButton.cpp" compile="1" resource="0"
-                file="Source/Components/Configurable/ConfigurableImageButton.cpp"/>
-          <FILE id="qHMdEQ" name="ConfigurableImageButton.h" compile="0" resource="0"
-                file="Source/Components/Configurable/ConfigurableImageButton.h"/>
-          <FILE id="Gf8A1r" name="ConfigurableImageComponent.cpp" compile="1"
-                resource="0" file="Source/Components/Configurable/ConfigurableImageComponent.cpp"/>
-          <FILE id="HkMUgr" name="ConfigurableImageComponent.h" compile="0" resource="0"
-                file="Source/Components/Configurable/ConfigurableImageComponent.h"/>
-          <FILE id="a9u0EC" name="ConfigurableLabel.cpp" compile="1" resource="0"
-                file="Source/Components/Configurable/ConfigurableLabel.cpp"/>
-          <FILE id="pINIgS" name="ConfigurableLabel.h" compile="0" resource="0"
-                file="Source/Components/Configurable/ConfigurableLabel.h"/>
-        </GROUP>
-        <GROUP id="{784530F1-5C98-43D9-7726-F997AD12D9F5}" name="Pages">
-          <GROUP id="{E5D177ED-F000-E2C8-AB9E-11F897C0E250}" name="Home Page">
-            <GROUP id="{E7E990F1-7C96-A39F-60D1-722F584F3B95}" name="AppMenu">
-              <GROUP id="{52F1A362-B89C-654D-F66D-BDADAC748EB7}" name="Scrolling Menu">
-                <FILE id="vJakyl" name="ScrollingAppFolder.cpp" compile="1" resource="0"
-                      file="Source/Components/Pages/Home Page/AppMenu/Scrolling Menu/ScrollingAppFolder.cpp"/>
-                <FILE id="GrAj69" name="ScrollingAppFolder.h" compile="0" resource="0"
-                      file="Source/Components/Pages/Home Page/AppMenu/Scrolling Menu/ScrollingAppFolder.h"/>
-                <FILE id="lpC4Pr" name="ScrollingAppMenu.cpp" compile="1" resource="0"
-                      file="Source/Components/Pages/Home Page/AppMenu/Scrolling Menu/ScrollingAppMenu.cpp"/>
-                <FILE id="Zzogft" name="ScrollingAppMenu.h" compile="0" resource="0"
-                      file="Source/Components/Pages/Home Page/AppMenu/Scrolling Menu/ScrollingAppMenu.h"/>
-              </GROUP>
-              <GROUP id="{B2A26A9C-3E6D-F551-3859-4F4E685B1302}" name="Paged Menu">
-                <FILE id="xYFQkV" name="PageAppFolder.cpp" compile="1" resource="0"
-                      file="Source/Components/Pages/Home Page/AppMenu/Paged Menu/PageAppFolder.cpp"/>
-                <FILE id="DOhJt0" name="PageAppFolder.h" compile="0" resource="0" file="Source/Components/Pages/Home Page/AppMenu/Paged Menu/PageAppFolder.h"/>
-                <FILE id="MtwNPT" name="PagedAppMenu.cpp" compile="1" resource="0"
-                      file="Source/Components/Pages/Home Page/AppMenu/Paged Menu/PagedAppMenu.cpp"/>
-                <FILE id="IENsPc" name="PagedAppMenu.h" compile="0" resource="0" file="Source/Components/Pages/Home Page/AppMenu/Paged Menu/PagedAppMenu.h"/>
-              </GROUP>
-              <FILE id="uoTYvl" name="AppMenuComponent.cpp" compile="1" resource="0"
-                    file="Source/Components/Pages/Home Page/AppMenu/AppMenuComponent.cpp"/>
-              <FILE id="ZRD8T3" name="AppMenuComponent.h" compile="0" resource="0"
-                    file="Source/Components/Pages/Home Page/AppMenu/AppMenuComponent.h"/>
-              <FILE id="URHujG" name="AppMenuFolder.h" compile="0" resource="0" file="Source/Components/Pages/Home Page/AppMenu/AppMenuFolder.h"/>
-              <FILE id="mwwMrB" name="AppMenuFolder.cpp" compile="1" resource="0"
-                    file="Source/Components/Pages/Home Page/AppMenu/AppMenuFolder.cpp"/>
-              <FILE id="yT2LgN" name="AppMenuButton.h" compile="0" resource="0" file="Source/Components/Pages/Home Page/AppMenu/AppMenuButton.h"/>
-              <FILE id="wuxNd9" name="AppMenuButton.cpp" compile="1" resource="0"
-                    file="Source/Components/Pages/Home Page/AppMenu/AppMenuButton.cpp"/>
-              <GROUP id="{A49BAA90-8955-9E45-DAB3-EAE88CC60FE2}" name="Menu Editors">
-                <FILE id="AimLwj" name="NewFolderEditor.cpp" compile="1" resource="0"
-                      file="Source/Components/Pages/Home Page/AppMenu/Menu Editors/NewFolderEditor.cpp"/>
-                <FILE id="EsBVn7" name="NewFolderEditor.h" compile="0" resource="0"
-                      file="Source/Components/Pages/Home Page/AppMenu/Menu Editors/NewFolderEditor.h"/>
-                <FILE id="z7Dxt8" name="NewDesktopAppEditor.cpp" compile="1" resource="0"
-                      file="Source/Components/Pages/Home Page/AppMenu/Menu Editors/NewDesktopAppEditor.cpp"/>
-                <FILE id="u89zv6" name="NewDesktopAppEditor.h" compile="0" resource="0"
-                      file="Source/Components/Pages/Home Page/AppMenu/Menu Editors/NewDesktopAppEditor.h"/>
-                <FILE id="N0cdoz" name="NewConfigAppEditor.cpp" compile="1" resource="0"
-                      file="Source/Components/Pages/Home Page/AppMenu/Menu Editors/NewConfigAppEditor.cpp"/>
-                <FILE id="L9Vs3E" name="NewConfigAppEditor.h" compile="0" resource="0"
-                      file="Source/Components/Pages/Home Page/AppMenu/Menu Editors/NewConfigAppEditor.h"/>
-                <FILE id="fVMrlC" name="CategoryPopupEditor.cpp" compile="1" resource="0"
-                      file="Source/Components/Pages/Home Page/AppMenu/Menu Editors/CategoryPopupEditor.cpp"/>
-                <FILE id="y8b34O" name="CategoryPopupEditor.h" compile="0" resource="0"
-                      file="Source/Components/Pages/Home Page/AppMenu/Menu Editors/CategoryPopupEditor.h"/>
-                <FILE id="uKPVyL" name="AppMenuPopupEditor.cpp" compile="1" resource="0"
-                      file="Source/Components/Pages/Home Page/AppMenu/Menu Editors/AppMenuPopupEditor.cpp"/>
-                <FILE id="JY94pZ" name="AppMenuPopupEditor.h" compile="0" resource="0"
-                      file="Source/Components/Pages/Home Page/AppMenu/Menu Editors/AppMenuPopupEditor.h"/>
-              </GROUP>
-            </GROUP>
-            <FILE id="NstX3c" name="HomePage.h" compile="0" resource="0" file="Source/Components/Pages/Home Page/HomePage.h"/>
-            <FILE id="e0rlnj" name="HomePage.cpp" compile="1" resource="0" file="Source/Components/Pages/Home Page/HomePage.cpp"/>
-            <GROUP id="{559D4599-2DCA-D578-255D-9A50712E8E88}" name="Widgets">
-              <FILE id="r72J8h" name="BatteryIcon.cpp" compile="1" resource="0" file="Source/Components/Pages/Home Page/Widgets/BatteryIcon.cpp"/>
-              <FILE id="HVRJip" name="BatteryIcon.h" compile="0" resource="0" file="Source/Components/Pages/Home Page/Widgets/BatteryIcon.h"/>
-              <FILE id="V2Rjhu" name="ClockLabel.cpp" compile="1" resource="0" file="Source/Components/Pages/Home Page/Widgets/ClockLabel.cpp"/>
-              <FILE id="andbx8" name="ClockLabel.h" compile="0" resource="0" file="Source/Components/Pages/Home Page/Widgets/ClockLabel.h"/>
-              <FILE id="TnTmFi" name="WifiIcon.cpp" compile="1" resource="0" file="Source/Components/Pages/Home Page/Widgets/WifiIcon.cpp"/>
-              <FILE id="BIw8ef" name="WifiIcon.h" compile="0" resource="0" file="Source/Components/Pages/Home Page/Widgets/WifiIcon.h"/>
-            </GROUP>
-          </GROUP>
-          <GROUP id="{1E8A17D5-905D-37E0-A64D-9689C058B614}" name="Login Page">
-            <FILE id="LxVUAo" name="LoginPage.cpp" compile="1" resource="0" file="Source/Components/Pages/Login Page/LoginPage.cpp"/>
-            <FILE id="ecOl3Y" name="LoginPage.h" compile="0" resource="0" file="Source/Components/Pages/Login Page/LoginPage.h"/>
-          </GROUP>
-          <GROUP id="{5FCE87F8-C771-AB28-D507-B62A54A40615}" name="Power Pages">
-            <FILE id="XG2PnG" name="FelPage.cpp" compile="1" resource="0" file="Source/Components/Pages/Power Page/FelPage.cpp"/>
-            <FILE id="JcDF39" name="FelPage.h" compile="0" resource="0" file="Source/Components/Pages/Power Page/FelPage.h"/>
-            <FILE id="NEe5WE" name="PowerPage.cpp" compile="1" resource="0" file="Source/Components/Pages/Power Page/PowerPage.cpp"/>
-            <FILE id="xYpw8n" name="PowerPage.h" compile="0" resource="0" file="Source/Components/Pages/Power Page/PowerPage.h"/>
-          </GROUP>
-          <GROUP id="{BBA90EAE-153D-55F3-8EEC-C72D8A8C42AF}" name="Settings Pages">
-            <GROUP id="{FDCEDC91-C32F-38E5-C05D-83F37D382BE5}" name="Quick Settings Page">
-              <FILE id="W2VIIg" name="QuickSettingsPage.cpp" compile="1" resource="0"
-                    file="Source/Components/Pages/Settings Pages/Quick Settings Page/QuickSettingsPage.cpp"/>
-              <FILE id="H7JAkN" name="QuickSettingsPage.h" compile="0" resource="0"
-                    file="Source/Components/Pages/Settings Pages/Quick Settings Page/QuickSettingsPage.h"/>
-              <FILE id="ZVuYHM" name="WifiSettingsComponent.cpp" compile="1" resource="0"
-                    file="Source/Components/Pages/Settings Pages/Quick Settings Page/WifiSettingsComponent.cpp"/>
-              <FILE id="geUCyF" name="WifiSettingsComponent.h" compile="0" resource="0"
-                    file="Source/Components/Pages/Settings Pages/Quick Settings Page/WifiSettingsComponent.h"/>
-              <FILE id="Otn0T9" name="BluetoothSettingsComponent.cpp" compile="1"
-                    resource="0" file="Source/Components/Pages/Settings Pages/Quick Settings Page/BluetoothSettingsComponent.cpp"/>
-              <FILE id="uCRTEM" name="BluetoothSettingsComponent.h" compile="0" resource="0"
-                    file="Source/Components/Pages/Settings Pages/Quick Settings Page/BluetoothSettingsComponent.h"/>
-              <FILE id="bNqiMl" name="ConnectionSettingsComponent.cpp" compile="1"
-                    resource="0" file="Source/Components/Pages/Settings Pages/Quick Settings Page/ConnectionSettingsComponent.cpp"/>
-              <FILE id="Lw6SDH" name="ConnectionSettingsComponent.h" compile="0"
-                    resource="0" file="Source/Components/Pages/Settings Pages/Quick Settings Page/ConnectionSettingsComponent.h"/>
-            </GROUP>
-            <GROUP id="{B5396474-9A96-3F76-A4DD-245BBA9C9B71}" name="Settings List Page">
-              <FILE id="zZK08d" name="SettingsListPage.cpp" compile="1" resource="0"
-                    file="Source/Components/Pages/Settings Pages/Settings List Page/SettingsListPage.cpp"/>
-              <FILE id="wdC2BA" name="SettingsListPage.h" compile="0" resource="0"
-                    file="Source/Components/Pages/Settings Pages/Settings List Page/SettingsListPage.h"/>
-            </GROUP>
-            <GROUP id="{DB24E234-E6BE-E847-D73E-F2E70FF18520}" name="Network Pages">
-              <FILE id="cOBxcn" name="WifiSettingsPage.cpp" compile="1" resource="0"
-                    file="Source/Components/Pages/Settings Pages/Network Pages/WifiSettingsPage.cpp"/>
-              <FILE id="LaoqFh" name="WifiSettingsPage.h" compile="0" resource="0"
-                    file="Source/Components/Pages/Settings Pages/Network Pages/WifiSettingsPage.h"/>
-              <FILE id="Ee4ILT" name="BluetoothSettingsPage.cpp" compile="1" resource="0"
-                    file="Source/Components/Pages/Settings Pages/Network Pages/BluetoothSettingsPage.cpp"/>
-              <FILE id="hzA3Hr" name="BluetoothSettingsPage.h" compile="0" resource="0"
-                    file="Source/Components/Pages/Settings Pages/Network Pages/BluetoothSettingsPage.h"/>
-              <FILE id="MIcdzM" name="FocusingListPage.cpp" compile="1" resource="0"
-                    file="Source/Components/Pages/Settings Pages/Network Pages/FocusingListPage.cpp"/>
-              <FILE id="H8rojp" name="FocusingListPage.h" compile="0" resource="0"
-                    file="Source/Components/Pages/Settings Pages/Network Pages/FocusingListPage.h"/>
-            </GROUP>
-            <GROUP id="{C96717A1-95F3-9F7D-57DE-9F9A9F7A2385}" name="Home Settings Page">
-              <FILE id="lL4zp6" name="HomeSettingsPage.cpp" compile="1" resource="0"
-                    file="Source/Components/Pages/Settings Pages/Home Settings Page/HomeSettingsPage.cpp"/>
-              <FILE id="bPFFa7" name="HomeSettingsPage.h" compile="0" resource="0"
-                    file="Source/Components/Pages/Settings Pages/Home Settings Page/HomeSettingsPage.h"/>
-            </GROUP>
-            <GROUP id="{6AAB73F7-B870-30B1-26D4-2A996BA193EC}" name="UI Page">
-              <FILE id="oaZ0hX" name="UIPage.cpp" compile="1" resource="0" file="Source/Components/Pages/Settings Pages/UI Page/UIPage.cpp"/>
-              <FILE id="w0Nxcr" name="UIPage.h" compile="0" resource="0" file="Source/Components/Pages/Settings Pages/UI Page/UIPage.h"/>
-              <FILE id="M7P9h1" name="ComponentEditorPage.cpp" compile="1" resource="0"
-                    file="Source/Components/Pages/Settings Pages/UI Page/ComponentEditorPage.cpp"/>
-              <FILE id="AnfA4Z" name="ComponentEditorPage.h" compile="0" resource="0"
-                    file="Source/Components/Pages/Settings Pages/UI Page/ComponentEditorPage.h"/>
-              <FILE id="EuPKO2" name="ColourPage.cpp" compile="1" resource="0" file="Source/Components/Pages/Settings Pages/UI Page/ColourPage.cpp"/>
-              <FILE id="sfXLMJ" name="ColourPage.h" compile="0" resource="0" file="Source/Components/Pages/Settings Pages/UI Page/ColourPage.h"/>
-            </GROUP>
-            <GROUP id="{3ADC1214-3DB2-6788-1881-85A4471A2652}" name="Input Settings Page">
-              <FILE id="cBlEsv" name="InputSettingsPage.cpp" compile="1" resource="0"
-                    file="Source/Components/Pages/Settings Pages/Input Settings Page/InputSettingsPage.cpp"/>
-              <FILE id="DMnbBB" name="InputSettingsPage.h" compile="0" resource="0"
-                    file="Source/Components/Pages/Settings Pages/Input Settings Page/InputSettingsPage.h"/>
-              <FILE id="RXN52i" name="KeybindingPage.cpp" compile="1" resource="0"
-                    file="Source/Components/Pages/Settings Pages/Input Settings Page/KeybindingPage.cpp"/>
-              <FILE id="Wt38du" name="KeybindingPage.h" compile="0" resource="0"
-                    file="Source/Components/Pages/Settings Pages/Input Settings Page/KeybindingPage.h"/>
-            </GROUP>
-            <GROUP id="{DA0FC550-71F8-DA3A-3590-10149A6CBFF7}" name="Password Pages">
-              <FILE id="gtrGWD" name="Password.cpp" compile="1" resource="0" file="Source/Components/Pages/Settings Pages/Password Pages/Password.cpp"/>
-              <FILE id="Do3x3Q" name="Password.h" compile="0" resource="0" file="Source/Components/Pages/Settings Pages/Password Pages/Password.h"/>
-              <FILE id="Dvyqrf" name="RemovePasswordPage.cpp" compile="1" resource="0"
-                    file="Source/Components/Pages/Settings Pages/Password Pages/RemovePasswordPage.cpp"/>
-              <FILE id="ZqU26x" name="RemovePasswordPage.h" compile="0" resource="0"
-                    file="Source/Components/Pages/Settings Pages/Password Pages/RemovePasswordPage.h"/>
-              <FILE id="aP9mqt" name="SetPasswordPage.cpp" compile="1" resource="0"
-                    file="Source/Components/Pages/Settings Pages/Password Pages/SetPasswordPage.cpp"/>
-              <FILE id="uDiveh" name="SetPasswordPage.h" compile="0" resource="0"
-                    file="Source/Components/Pages/Settings Pages/Password Pages/SetPasswordPage.h"/>
-            </GROUP>
-            <GROUP id="{E702239B-7008-C6A8-2BDF-F6378B0C9C21}" name="DateTime Page">
-              <FILE id="Fu5GTF" name="DateTimePage.cpp" compile="1" resource="0"
-                    file="Source/Components/Pages/Settings Pages/DateTime Page/DateTimePage.cpp"/>
-              <FILE id="Ja1BN2" name="DateTimePage.h" compile="0" resource="0" file="Source/Components/Pages/Settings Pages/DateTime Page/DateTimePage.h"/>
-            </GROUP>
-          </GROUP>
-          <FILE id="QzBmfL" name="PageComponent.cpp" compile="1" resource="0"
-                file="Source/Components/Pages/PageComponent.cpp"/>
-          <FILE id="bFrJLt" name="PageComponent.h" compile="0" resource="0" file="Source/Components/Pages/PageComponent.h"/>
-          <FILE id="OP9h3M" name="PageFactory.cpp" compile="1" resource="0" file="Source/Components/Pages/PageFactory.cpp"/>
-          <FILE id="HpTag6" name="PageFactory.h" compile="0" resource="0" file="Source/Components/Pages/PageFactory.h"/>
-          <FILE id="GuBz6r" name="PageStackComponent.cpp" compile="1" resource="0"
-                file="Source/Components/Pages/PageStackComponent.cpp"/>
-          <FILE id="QBJM6w" name="PageStackComponent.h" compile="0" resource="0"
-                file="Source/Components/Pages/PageStackComponent.h"/>
-        </GROUP>
-        <GROUP id="{6D4C4A1E-8E24-8D6C-5A9B-840CFA0F9A73}" name="Widgets">
-          <FILE id="HjPnyC" name="ScalingTextButton.cpp" compile="1" resource="0"
-                file="Source/Components/Widgets/ScalingTextButton.cpp"/>
-          <FILE id="leHvOn" name="ScalingTextButton.h" compile="0" resource="0"
-                file="Source/Components/Widgets/ScalingTextButton.h"/>
-          <FILE id="LSg3eR" name="PagedList.cpp" compile="1" resource="0" file="Source/Components/Widgets/PagedList.cpp"/>
-          <FILE id="VXRYq6" name="PagedList.h" compile="0" resource="0" file="Source/Components/Widgets/PagedList.h"/>
-          <FILE id="Ft4KCk" name="NavButton.cpp" compile="1" resource="0" file="Source/Components/Widgets/NavButton.cpp"/>
-          <FILE id="iIapjX" name="NavButton.h" compile="0" resource="0" file="Source/Components/Widgets/NavButton.h"/>
-          <FILE id="kzte4q" name="ColourPicker.cpp" compile="1" resource="0"
-                file="Source/Components/Widgets/ColourPicker.cpp"/>
-          <FILE id="bUxeDE" name="ColourPicker.h" compile="0" resource="0" file="Source/Components/Widgets/ColourPicker.h"/>
-          <FILE id="It5e7i" name="CounterComponent.cpp" compile="1" resource="0"
-                file="Source/Components/Widgets/CounterComponent.cpp"/>
-          <FILE id="f6udrf" name="CounterComponent.h" compile="0" resource="0"
-                file="Source/Components/Widgets/CounterComponent.h"/>
-          <FILE id="lsHR0C" name="DrawableImageButton.cpp" compile="1" resource="0"
-                file="Source/Components/Widgets/DrawableImageButton.cpp"/>
-          <FILE id="MFPfd5" name="DrawableImageButton.h" compile="0" resource="0"
-                file="Source/Components/Widgets/DrawableImageButton.h"/>
-          <FILE id="hzXzqU" name="DrawableImageComponent.cpp" compile="1" resource="0"
-                file="Source/Components/Widgets/DrawableImageComponent.cpp"/>
-          <FILE id="gYBZcj" name="DrawableImageComponent.h" compile="0" resource="0"
-                file="Source/Components/Widgets/DrawableImageComponent.h"/>
-          <FILE id="jt3Brk" name="FileSelectTextEditor.cpp" compile="1" resource="0"
-                file="Source/Components/Widgets/FileSelectTextEditor.cpp"/>
-          <FILE id="NCotgj" name="FileSelectTextEditor.h" compile="0" resource="0"
-                file="Source/Components/Widgets/FileSelectTextEditor.h"/>
-          <FILE id="GudXZR" name="IconSliderComponent.cpp" compile="1" resource="0"
-                file="Source/Components/Widgets/IconSliderComponent.cpp"/>
-          <FILE id="KKwMqh" name="IconSliderComponent.h" compile="0" resource="0"
-                file="Source/Components/Widgets/IconSliderComponent.h"/>
-          <FILE id="GfQ0Qz" name="ListEditor.cpp" compile="1" resource="0" file="Source/Components/Widgets/ListEditor.cpp"/>
-          <FILE id="YGFPYR" name="ListEditor.h" compile="0" resource="0" file="Source/Components/Widgets/ListEditor.h"/>
-          <FILE id="NV9tl6" name="OverlaySpinner.cpp" compile="1" resource="0"
-                file="Source/Components/Widgets/OverlaySpinner.cpp"/>
-          <FILE id="aDFc9T" name="OverlaySpinner.h" compile="0" resource="0"
-                file="Source/Components/Widgets/OverlaySpinner.h"/>
-          <FILE id="JajILW" name="PopupEditorComponent.cpp" compile="1" resource="0"
-                file="Source/Components/Widgets/PopupEditorComponent.cpp"/>
-          <FILE id="PieSFW" name="PopupEditorComponent.h" compile="0" resource="0"
-                file="Source/Components/Widgets/PopupEditorComponent.h"/>
-          <FILE id="I0X6lt" name="ScalingLabel.cpp" compile="1" resource="0"
-                file="Source/Components/Widgets/ScalingLabel.cpp"/>
-          <FILE id="bdPDpp" name="ScalingLabel.h" compile="0" resource="0" file="Source/Components/Widgets/ScalingLabel.h"/>
-          <FILE id="nwKHnt" name="Spinner.cpp" compile="1" resource="0" file="Source/Components/Widgets/Spinner.cpp"/>
-          <FILE id="YsUwG9" name="Spinner.h" compile="0" resource="0" file="Source/Components/Widgets/Spinner.h"/>
-          <FILE id="S4Qmur" name="SwitchComponent.cpp" compile="1" resource="0"
-                file="Source/Components/Widgets/SwitchComponent.cpp"/>
-          <FILE id="N5QVhc" name="SwitchComponent.h" compile="0" resource="0"
-                file="Source/Components/Widgets/SwitchComponent.h"/>
-        </GROUP>
-        <FILE id="i9KuWR" name="PocketHomeWindow.cpp" compile="1" resource="0"
-              file="Source/Components/PocketHomeWindow.cpp"/>
-        <FILE id="QHVcKo" name="PocketHomeWindow.h" compile="0" resource="0"
-              file="Source/Components/PocketHomeWindow.h"/>
-        <FILE id="xoVLAp" name="PokeLookAndFeel.cpp" compile="1" resource="0"
-              file="Source/Components/PokeLookAndFeel.cpp"/>
-        <FILE id="g1eykD" name="PokeLookAndFeel.h" compile="0" resource="0"
-              file="Source/Components/PokeLookAndFeel.h"/>
-        <FILE id="X7wz2M" name="LayoutManager.cpp" compile="1" resource="0"
-              file="Source/Components/LayoutManager.cpp"/>
-        <FILE id="r4oAKB" name="LayoutManager.h" compile="0" resource="0" file="Source/Components/LayoutManager.h"/>
-        <FILE id="TlYPG7" name="TransitionAnimator.cpp" compile="1" resource="0"
-              file="Source/Components/TransitionAnimator.cpp"/>
-        <FILE id="HOKMvj" name="TransitionAnimator.h" compile="0" resource="0"
-              file="Source/Components/TransitionAnimator.h"/>
-      </GROUP>
-      <GROUP id="{85D01745-B7AD-BE3B-8D28-80F47A0AA8BA}" name="Config Files">
-        <GROUP id="{93AA6B7B-7C99-3489-3151-F638BDCB799E}" name="Main">
-          <FILE id="N1gZuQ" name="MainConfigFile.h" compile="0" resource="0"
-                file="Source/Config Files/Main/MainConfigFile.h"/>
-          <FILE id="wTShcQ" name="MainConfigKeys.h" compile="0" resource="0"
-                file="Source/Config Files/Main/MainConfigKeys.h"/>
-          <FILE id="vnpmBT" name="MainJSON.cpp" compile="1" resource="0" file="Source/Config Files/Main/MainJSON.cpp"/>
-          <FILE id="LbqcHx" name="MainJSON.h" compile="0" resource="0" file="Source/Config Files/Main/MainJSON.h"/>
-        </GROUP>
-        <GROUP id="{71ABC184-CCE0-A07D-F9A8-92DDE8589024}" name="Component">
-          <FILE id="FDPktI" name="ComponentConfigFile.cpp" compile="1" resource="0"
-                file="Source/Config Files/Component/ComponentConfigFile.cpp"/>
-          <FILE id="VIPq8u" name="ComponentConfigFile.h" compile="0" resource="0"
-                file="Source/Config Files/Component/ComponentConfigFile.h"/>
-          <FILE id="vZ0O8b" name="ComponentConfigKeys.h" compile="0" resource="0"
-                file="Source/Config Files/Component/ComponentConfigKeys.h"/>
-          <FILE id="wljOnn" name="ComponentJSON.cpp" compile="1" resource="0"
-                file="Source/Config Files/Component/ComponentJSON.cpp"/>
-          <FILE id="otGVwO" name="ComponentJSON.h" compile="0" resource="0" file="Source/Config Files/Component/ComponentJSON.h"/>
-          <FILE id="NhCgv3" name="ComponentSettings.cpp" compile="1" resource="0"
-                file="Source/Config Files/Component/ComponentSettings.cpp"/>
-          <FILE id="E2LFpE" name="ComponentSettings.h" compile="0" resource="0"
-                file="Source/Config Files/Component/ComponentSettings.h"/>
-        </GROUP>
-        <GROUP id="{A1B399C5-3A9B-EFE3-1D4C-223F93E9566B}" name="Colour">
-          <FILE id="qkl5uS" name="ColourConfigFile.cpp" compile="1" resource="0"
-                file="Source/Config Files/Colour/ColourConfigFile.cpp"/>
-          <FILE id="xY2XIE" name="ColourConfigFile.h" compile="0" resource="0"
-                file="Source/Config Files/Colour/ColourConfigFile.h"/>
-          <FILE id="Qged8t" name="ColourConfigKeys.cpp" compile="1" resource="0"
-                file="Source/Config Files/Colour/ColourConfigKeys.cpp"/>
-          <FILE id="T1U22N" name="ColourConfigKeys.h" compile="0" resource="0"
-                file="Source/Config Files/Colour/ColourConfigKeys.h"/>
-          <FILE id="tupYKN" name="ColourJSON.cpp" compile="1" resource="0" file="Source/Config Files/Colour/ColourJSON.cpp"/>
-          <FILE id="NdqHUH" name="ColourJSON.h" compile="0" resource="0" file="Source/Config Files/Colour/ColourJSON.h"/>
-        </GROUP>
-        <GROUP id="{61EE16EA-0829-270B-A255-2C214D399ACC}" name="AppMenu">
-          <GROUP id="{0999720F-DD6B-E080-5269-A32810E91F5C}" name="Menu Items">
-            <FILE id="bErsrt" name="MenuItemData.cpp" compile="1" resource="0"
-                  file="Source/Config Files/AppMenu/Menu Items/MenuItemData.cpp"/>
-            <FILE id="do713e" name="MenuItemData.h" compile="0" resource="0" file="Source/Config Files/AppMenu/Menu Items/MenuItemData.h"/>
-            <FILE id="qQ1gT2" name="AppMenuItem.cpp" compile="1" resource="0" file="Source/Config Files/AppMenu/Menu Items/AppMenuItem.cpp"/>
-            <FILE id="sNu85i" name="AppMenuItem.h" compile="0" resource="0" file="Source/Config Files/AppMenu/Menu Items/AppMenuItem.h"/>
-            <FILE id="k18rAG" name="ConfigItemData.cpp" compile="1" resource="0"
-                  file="Source/Config Files/AppMenu/Menu Items/ConfigItemData.cpp"/>
-            <FILE id="Utiaa0" name="ConfigItemData.h" compile="0" resource="0"
-                  file="Source/Config Files/AppMenu/Menu Items/ConfigItemData.h"/>
-            <FILE id="q2Br7X" name="DesktopEntryItemData.cpp" compile="1" resource="0"
-                  file="Source/Config Files/AppMenu/Menu Items/DesktopEntryItemData.cpp"/>
-            <FILE id="TCWtEN" name="DesktopEntryItemData.h" compile="0" resource="0"
-                  file="Source/Config Files/AppMenu/Menu Items/DesktopEntryItemData.h"/>
-            <FILE id="jdofoH" name="OLD_FolderMenuItem.cpp" compile="1" resource="0"
-                  file="Source/Config Files/AppMenu/Menu Items/OLD_FolderMenuItem.cpp"/>
-            <FILE id="PaT4m5" name="OLD_FolderMenuItem.h" compile="0" resource="0"
-                  file="Source/Config Files/AppMenu/Menu Items/OLD_FolderMenuItem.h"/>
-            <FILE id="f0mUcY" name="OLD_BaseFolderMenuItem.cpp" compile="1" resource="0"
-                  file="Source/Config Files/AppMenu/Menu Items/OLD_BaseFolderMenuItem.cpp"/>
-            <FILE id="ZIvJMb" name="OLD_BaseFolderMenuItem.h" compile="0" resource="0"
-                  file="Source/Config Files/AppMenu/Menu Items/OLD_BaseFolderMenuItem.h"/>
-          </GROUP>
-          <FILE id="DCzTro" name="AppConfigFile.cpp" compile="1" resource="0"
-                file="Source/Config Files/AppMenu/AppConfigFile.cpp"/>
-          <FILE id="IYWdZr" name="AppConfigFile.h" compile="0" resource="0" file="Source/Config Files/AppMenu/AppConfigFile.h"/>
-          <FILE id="BzPRWp" name="AppFolder.cpp" compile="1" resource="0" file="Source/Config Files/AppMenu/AppFolder.cpp"/>
-          <FILE id="vRDXnt" name="AppFolder.h" compile="0" resource="0" file="Source/Config Files/AppMenu/AppFolder.h"/>
-          <FILE id="l4JcxQ" name="AppShortcut.cpp" compile="1" resource="0" file="Source/Config Files/AppMenu/AppShortcut.cpp"/>
-          <FILE id="D1cPHu" name="AppShortcut.h" compile="0" resource="0" file="Source/Config Files/AppMenu/AppShortcut.h"/>
-          <FILE id="NBGdan" name="AppJSON.cpp" compile="1" resource="0" file="Source/Config Files/AppMenu/AppJSON.cpp"/>
-          <FILE id="He7OCW" name="AppJSON.h" compile="0" resource="0" file="Source/Config Files/AppMenu/AppJSON.h"/>
-        </GROUP>
-        <FILE id="KmGxRl" name="ConfigKey.cpp" compile="1" resource="0" file="Source/Config Files/ConfigKey.cpp"/>
-        <FILE id="KauwRP" name="ConfigKey.h" compile="0" resource="0" file="Source/Config Files/ConfigKey.h"/>
-        <FILE id="DJRqe6" name="ConfigFile.h" compile="0" resource="0" file="Source/Config Files/ConfigFile.h"/>
-        <FILE id="iRHEwR" name="ConfigAlertWindows.cpp" compile="1" resource="0"
-              file="Source/Config Files/ConfigAlertWindows.cpp"/>
-        <FILE id="v268RQ" name="ConfigAlertWindows.h" compile="0" resource="0"
-              file="Source/Config Files/ConfigAlertWindows.h"/>
-        <FILE id="s7mghU" name="JSONFile.cpp" compile="1" resource="0" file="Source/Config Files/JSONFile.cpp"/>
-        <FILE id="BHOdLi" name="JSONFile.h" compile="0" resource="0" file="Source/Config Files/JSONFile.h"/>
-        <FILE id="dNgJxN" name="ConfigJSON.cpp" compile="1" resource="0" file="Source/Config Files/ConfigJSON.cpp"/>
-        <FILE id="sqDYSh" name="ConfigJSON.h" compile="0" resource="0" file="Source/Config Files/ConfigJSON.h"/>
-      </GROUP>
-      <GROUP id="{19EF72F0-004C-98C0-E6A4-143C67F2B66B}" name="FreeDesktop">
-        <FILE id="Y2756N" name="XDGDirectories.cpp" compile="1" resource="0"
-              file="Source/FreeDesktop/XDGDirectories.cpp"/>
-        <FILE id="kJ69ba" name="XDGDirectories.h" compile="0" resource="0"
-              file="Source/FreeDesktop/XDGDirectories.h"/>
-        <GROUP id="{B344B2B3-54B5-0A6A-4285-3E39C423A896}" name="Icon Themes">
-          <FILE id="zBZMg7" name="IconCache.cpp" compile="1" resource="0" file="Source/FreeDesktop/Icon Themes/IconCache.cpp"/>
-          <FILE id="pNIoHB" name="IconCache.h" compile="0" resource="0" file="Source/FreeDesktop/Icon Themes/IconCache.h"/>
-          <FILE id="M8FlwZ" name="IconLoader.cpp" compile="1" resource="0" file="Source/FreeDesktop/Icon Themes/IconLoader.cpp"/>
-          <FILE id="JdnTKT" name="IconLoader.h" compile="0" resource="0" file="Source/FreeDesktop/Icon Themes/IconLoader.h"/>
-          <FILE id="gPlOWC" name="IconThemeIndex.cpp" compile="1" resource="0"
-                file="Source/FreeDesktop/Icon Themes/IconThemeIndex.cpp"/>
-          <FILE id="M5TO7i" name="IconThemeIndex.h" compile="0" resource="0"
-                file="Source/FreeDesktop/Icon Themes/IconThemeIndex.h"/>
-          <FILE id="a25qaH" name="IconThread.cpp" compile="1" resource="0" file="Source/FreeDesktop/Icon Themes/IconThread.cpp"/>
-          <FILE id="kTeYJT" name="IconThread.h" compile="0" resource="0" file="Source/FreeDesktop/Icon Themes/IconThread.h"/>
-        </GROUP>
-        <GROUP id="{EDE7E2EB-34F8-AA7C-E6C7-C8A1894467A0}" name="Desktop Entries">
-<<<<<<< HEAD
-          <FILE id="oaRArv" name="DesktopEntryFormatError.h" compile="0" resource="0"
-                file="Source/FreeDesktop/Desktop Entries/DesktopEntryFormatError.h"/>
-          <FILE id="FMk2At" name="DesktopEntryFileError.h" compile="0" resource="0"
-                file="Source/FreeDesktop/Desktop Entries/DesktopEntryFileError.h"/>
-          <FILE id="mRqo9r" name="DesktopEntryUtils.cpp" compile="1" resource="0"
-                file="Source/FreeDesktop/Desktop Entries/DesktopEntryUtils.cpp"/>
-          <FILE id="PvHGDZ" name="DesktopEntryUtils.h" compile="0" resource="0"
-=======
-          <FILE id="HD1p8H" name="DesktopEntryFormatError.h" compile="0" resource="0"
-                file="Source/FreeDesktop/Desktop Entries/DesktopEntryFormatError.h"/>
-          <FILE id="WZVMU9" name="DesktopEntryFileError.h" compile="0" resource="0"
-                file="Source/FreeDesktop/Desktop Entries/DesktopEntryFileError.h"/>
-          <FILE id="cgTKYu" name="DesktopEntryUtils.cpp" compile="1" resource="0"
-                file="Source/FreeDesktop/Desktop Entries/DesktopEntryUtils.cpp"/>
-          <FILE id="PlKXQv" name="DesktopEntryUtils.h" compile="0" resource="0"
->>>>>>> af40b757
-                file="Source/FreeDesktop/Desktop Entries/DesktopEntryUtils.h"/>
-          <FILE id="CyIMe5" name="DesktopEntryLoader.cpp" compile="1" resource="0"
-                file="Source/FreeDesktop/Desktop Entries/DesktopEntryLoader.cpp"/>
-          <FILE id="ZwmY3m" name="DesktopEntryLoader.h" compile="0" resource="0"
-                file="Source/FreeDesktop/Desktop Entries/DesktopEntryLoader.h"
-                xcodeResource="1"/>
-          <FILE id="gzJ765" name="DesktopEntry.cpp" compile="1" resource="0"
-                file="Source/FreeDesktop/Desktop Entries/DesktopEntry.cpp"/>
-          <FILE id="sxvXV0" name="DesktopEntry.h" compile="0" resource="0" file="Source/FreeDesktop/Desktop Entries/DesktopEntry.h"/>
-        </GROUP>
-      </GROUP>
-      <GROUP id="{FDA4E67F-621B-EA4E-D0EC-3AFCFDE4E820}" name="GLib">
-        <GROUP id="{7F5979BF-8382-80EA-A2E8-8630E3BFFDB4}" name="DBus">
-          <FILE id="xI5msA" name="GVariantConverter.cpp" compile="1" resource="0"
-                file="Source/GLib/DBus/GVariantConverter.cpp"/>
-          <FILE id="r2Ef0a" name="GVariantConverter.h" compile="0" resource="0"
-                file="Source/GLib/DBus/GVariantConverter.h"/>
-          <FILE id="sMlaSb" name="GPPDBusProxy.cpp" compile="1" resource="0"
-                file="Source/GLib/DBus/GPPDBusProxy.cpp"/>
-          <FILE id="nN1gji" name="GPPDBusProxy.h" compile="0" resource="0" file="Source/GLib/DBus/GPPDBusProxy.h"/>
-        </GROUP>
-        <GROUP id="{2E477569-DD32-F554-1AAC-AAE6F2932409}" name="LibNM">
-          <FILE id="zcVdlx" name="SavedConnection.cpp" compile="1" resource="0"
-                file="Source/GLib/LibNM/SavedConnection.cpp"/>
-          <FILE id="ZiNdvS" name="SavedConnection.h" compile="0" resource="0"
-                file="Source/GLib/LibNM/SavedConnection.h"/>
-          <FILE id="Jrf3Iw" name="SavedConnections.cpp" compile="1" resource="0"
-                file="Source/GLib/LibNM/SavedConnections.cpp"/>
-          <FILE id="qggGjY" name="SavedConnections.h" compile="0" resource="0"
-                file="Source/GLib/LibNM/SavedConnections.h"/>
-          <FILE id="v9npEc" name="NMPPAccessPoint.cpp" compile="1" resource="0"
-                file="Source/GLib/LibNM/NMPPAccessPoint.cpp"/>
-          <FILE id="fgqnfZ" name="NMPPAccessPoint.h" compile="0" resource="0"
-                file="Source/GLib/LibNM/NMPPAccessPoint.h"/>
-          <FILE id="wAbykI" name="NMPPActiveConnection.cpp" compile="1" resource="0"
-                file="Source/GLib/LibNM/NMPPActiveConnection.cpp"/>
-          <FILE id="ynYLsL" name="NMPPActiveConnection.h" compile="0" resource="0"
-                file="Source/GLib/LibNM/NMPPActiveConnection.h"/>
-          <FILE id="SSaAlJ" name="NMPPClient.cpp" compile="1" resource="0" file="Source/GLib/LibNM/NMPPClient.cpp"/>
-          <FILE id="SFmKpY" name="NMPPClient.h" compile="0" resource="0" file="Source/GLib/LibNM/NMPPClient.h"/>
-          <FILE id="hff10x" name="NMPPConnection.cpp" compile="1" resource="0"
-                file="Source/GLib/LibNM/NMPPConnection.cpp"/>
-          <FILE id="HJF3eT" name="NMPPConnection.h" compile="0" resource="0"
-                file="Source/GLib/LibNM/NMPPConnection.h"/>
-          <FILE id="z7uZxn" name="NMPPDeviceWifi.cpp" compile="1" resource="0"
-                file="Source/GLib/LibNM/NMPPDeviceWifi.cpp"/>
-          <FILE id="IBIEPS" name="NMPPDeviceWifi.h" compile="0" resource="0"
-                file="Source/GLib/LibNM/NMPPDeviceWifi.h"/>
-        </GROUP>
-        <FILE id="enqIe3" name="GLibSignalThread.cpp" compile="1" resource="0"
-              file="Source/GLib/GLibSignalThread.cpp"/>
-        <FILE id="JxYitG" name="GLibSignalThread.h" compile="0" resource="0"
-              file="Source/GLib/GLibSignalThread.h"/>
-        <FILE id="I3J62v" name="GLibThread.cpp" compile="1" resource="0" file="Source/GLib/GLibThread.cpp"/>
-        <FILE id="Bena02" name="GLibThread.h" compile="0" resource="0" file="Source/GLib/GLibThread.h"/>
-        <FILE id="cdp704" name="GPPObject.cpp" compile="1" resource="0" file="Source/GLib/GPPObject.cpp"/>
-        <FILE id="R8ed81" name="GPPObject.h" compile="0" resource="0" file="Source/GLib/GPPObject.h"/>
-        <FILE id="wyxm9h" name="GPPWeakRef.cpp" compile="1" resource="0" file="Source/GLib/GPPWeakRef.cpp"/>
-        <FILE id="FD9naG" name="GPPWeakRef.h" compile="0" resource="0" file="Source/GLib/GPPWeakRef.h"/>
-        <FILE id="P12bwS" name="GSignalHandler.cpp" compile="1" resource="0"
-              file="Source/GLib/GSignalHandler.cpp"/>
-        <FILE id="NniAEx" name="GSignalHandler.h" compile="0" resource="0"
-              file="Source/GLib/GSignalHandler.h"/>
-      </GROUP>
-      <GROUP id="{3911B28B-4F73-61C8-49FD-75C1B19EC83E}" name="Util">
-        <GROUP id="{0D751F7C-CBE3-CB51-0E7F-436AFE2BD0C6}" name="SharedResource">
-          <FILE id="M1qebC" name="ScopedThreadWriteLock.cpp" compile="1" resource="0"
-                file="Source/Util/SharedResource/ScopedThreadWriteLock.cpp"/>
-          <FILE id="xHHOhS" name="ScopedThreadWriteLock.h" compile="0" resource="0"
-                file="Source/Util/SharedResource/ScopedThreadWriteLock.h"/>
-          <FILE id="yGbu9l" name="ScopedThreadReadLock.cpp" compile="1" resource="0"
-                file="Source/Util/SharedResource/ScopedThreadReadLock.cpp"/>
-          <FILE id="BzEWZb" name="ScopedThreadReadLock.h" compile="0" resource="0"
-                file="Source/Util/SharedResource/ScopedThreadReadLock.h"/>
-          <FILE id="XiD3rU" name="ThreadLock.cpp" compile="1" resource="0" file="Source/Util/SharedResource/ThreadLock.cpp"/>
-          <FILE id="dFDpOz" name="ThreadLock.h" compile="0" resource="0" file="Source/Util/SharedResource/ThreadLock.h"/>
-          <FILE id="UYjztU" name="SharedResource.cpp" compile="1" resource="0"
-                file="Source/Util/SharedResource/SharedResource.cpp"/>
-          <FILE id="Ra7jPV" name="SharedResource.h" compile="0" resource="0"
-                file="Source/Util/SharedResource/SharedResource.h"/>
-          <FILE id="WuV2YN" name="ResourceHandler.h" compile="0" resource="0"
-                file="Source/Util/SharedResource/ResourceHandler.h"/>
-        </GROUP>
-        <FILE id="HmnVgu" name="LaunchedProcess.cpp" compile="1" resource="0"
-              file="Source/Util/LaunchedProcess.cpp"/>
-        <FILE id="T5AXVq" name="LaunchedProcess.h" compile="0" resource="0"
-              file="Source/Util/LaunchedProcess.h"/>
-        <FILE id="aeBK6f" name="LocalizedTime.cpp" compile="1" resource="0"
-              file="Source/Util/LocalizedTime.cpp"/>
-        <FILE id="o6D28t" name="LocalizedTime.h" compile="0" resource="0" file="Source/Util/LocalizedTime.h"/>
-        <FILE id="VTewwc" name="TempTimer.cpp" compile="1" resource="0" file="Source/Util/TempTimer.cpp"/>
-        <FILE id="idqyCx" name="TempTimer.h" compile="0" resource="0" file="Source/Util/TempTimer.h"/>
-        <FILE id="Ury6Cc" name="Utils.cpp" compile="1" resource="0" file="Source/Util/Utils.cpp"/>
-        <FILE id="AywA6o" name="Utils.h" compile="0" resource="0" file="Source/Util/Utils.h"/>
-        <FILE id="i1c7QE" name="WindowFocus.cpp" compile="1" resource="0" file="Source/Util/WindowFocus.cpp"/>
-        <FILE id="mwPW4z" name="WindowFocus.h" compile="0" resource="0" file="Source/Util/WindowFocus.h"/>
-        <FILE id="Nv567Q" name="WindowFocusedTimer.cpp" compile="1" resource="0"
-              file="Source/Util/WindowFocusedTimer.cpp"/>
-        <FILE id="dwyuoT" name="WindowFocusedTimer.h" compile="0" resource="0"
-              file="Source/Util/WindowFocusedTimer.h"/>
-        <FILE id="ec2YX8" name="Localized.cpp" compile="1" resource="0" file="Source/Util/Localized.cpp"/>
-        <FILE id="IG78EN" name="Localized.h" compile="0" resource="0" file="Source/Util/Localized.h"/>
-        <FILE id="zJPlv7" name="AppLauncher.cpp" compile="1" resource="0" file="Source/Util/AppLauncher.cpp"/>
-        <FILE id="bl4AYP" name="AppLauncher.h" compile="0" resource="0" file="Source/Util/AppLauncher.h"/>
-      </GROUP>
-      <FILE id="GJ9TER" name="Main.cpp" compile="1" resource="0" file="Source/Main.cpp"/>
-      <FILE id="rdg6xk" name="PocketHomeApplication.cpp" compile="1" resource="0"
-            file="Source/PocketHomeApplication.cpp"/>
-      <FILE id="cK501J" name="PocketHomeApplication.h" compile="0" resource="0"
-            file="Source/PocketHomeApplication.h"/>
-    </GROUP>
-    <GROUP id="{0EAA4235-1BE6-9631-C021-04197F639BB7}" name="Tests">
-      <GROUP id="{F41B4B20-4755-0852-B372-7AD08DA75D1A}" name="GLib">
-        <FILE id="U8iex8" name="gtest_object.cpp" compile="1" resource="0"
-              file="Tests/GLib/gtest_object.cpp"/>
-        <FILE id="hvDvXI" name="gtest_object.h" compile="0" resource="0" file="Tests/GLib/gtest_object.h"/>
-        <FILE id="z04pvv" name="GPPTestObject.cpp" compile="1" resource="0"
-              file="Tests/GLib/GPPTestObject.cpp"/>
-        <FILE id="QwIQhb" name="GPPTestObject.h" compile="0" resource="0" file="Tests/GLib/GPPTestObject.h"/>
-        <FILE id="BifyMD" name="test_GPPObject.cpp" compile="1" resource="0"
-              file="Tests/GLib/test_GPPObject.cpp"/>
-      </GROUP>
-      <FILE id="XMKT0p" name="StressTest.cpp" compile="1" resource="0" file="Tests/StressTest.cpp"/>
-      <FILE id="k0xGYN" name="StressTest.h" compile="0" resource="0" file="Tests/StressTest.h"/>
-      <FILE id="lpsFrf" name="test_ConfigFile.cpp" compile="1" resource="0"
-            file="Tests/test_ConfigFile.cpp"/>
-      <FILE id="Bmp8Lw" name="test_LaunchedApp.cpp" compile="1" resource="0"
-            file="Tests/test_LaunchedApp.cpp"/>
-      <FILE id="WFXUSl" name="test_WifiStateManager.cpp" compile="1" resource="0"
-            file="Tests/test_WifiStateManager.cpp"/>
-      <FILE id="DCiFAO" name="test_XWindowInterface.cpp" compile="1" resource="0"
-            file="Tests/test_XWindowInterface.cpp"/>
-    </GROUP>
-  </MAINGROUP>
-  <EXPORTFORMATS>
-    <XCODE_MAC targetFolder="Builds/MacOSX">
-      <CONFIGURATIONS>
-        <CONFIGURATION name="Debug" osxCompatibility="10.10 SDK" isDebug="1" optimisation="1"
-                       targetName="pocket-home" cppLanguageStandard="c++11" binaryPath="build"
-                       enablePluginBinaryCopyStep="1"/>
-        <CONFIGURATION name="Release" osxCompatibility="10.10 SDK" isDebug="0" optimisation="3"
-                       targetName="pocket-home" cppLanguageStandard="c++11" binaryPath="build"
-                       enablePluginBinaryCopyStep="1"/>
-      </CONFIGURATIONS>
-      <MODULEPATHS>
-        <MODULEPATH id="juce_core" path="deps/JUCE/modules"/>
-        <MODULEPATH id="juce_data_structures" path="deps/JUCE/modules"/>
-        <MODULEPATH id="juce_events" path="deps/JUCE/modules"/>
-        <MODULEPATH id="juce_graphics" path="deps/JUCE/modules"/>
-        <MODULEPATH id="juce_gui_basics" path="deps/JUCE/modules"/>
-      </MODULEPATHS>
-    </XCODE_MAC>
-    <LINUX_MAKE targetFolder="Builds/LinuxMakefile" cppLanguageStandard="-std=c++11"
-                extraDefs="" extraLinkerFlags="-lcrypto" externalLibraries=""
-                linuxExtraPkgConfig="NetworkManager libnm-glib alsa freetype2 libssl gio-2.0"
-                enableGNUExtensions="1">
-      <CONFIGURATIONS>
-        <CONFIGURATION name="Debug" libraryPath="/usr/X11R6/lib/" isDebug="1" optimisation="1"
-                       targetName="pocket-home" binaryPath="build/Debug" headerPath=""/>
-        <CONFIGURATION name="Release" libraryPath="/usr/X11R6/lib/" isDebug="0" optimisation="3"
-                       targetName="pocket-home" binaryPath="build/Release" headerPath=""
-                       linkTimeOptimisation="1"/>
-      </CONFIGURATIONS>
-      <MODULEPATHS>
-        <MODULEPATH id="juce_core" path="deps/JUCE/modules"/>
-        <MODULEPATH id="juce_data_structures" path="deps/JUCE/modules"/>
-        <MODULEPATH id="juce_events" path="deps/JUCE/modules"/>
-        <MODULEPATH id="juce_graphics" path="deps/JUCE/modules"/>
-        <MODULEPATH id="juce_gui_basics" path="deps/JUCE/modules"/>
-      </MODULEPATHS>
-    </LINUX_MAKE>
-  </EXPORTFORMATS>
-  <MODULES>
-    <MODULE id="juce_core" showAllCode="1" useLocalCopy="0" useGlobalPath="0"/>
-    <MODULE id="juce_data_structures" showAllCode="1" useLocalCopy="0" useGlobalPath="0"/>
-    <MODULE id="juce_events" showAllCode="1" useLocalCopy="0" useGlobalPath="0"/>
-    <MODULE id="juce_graphics" showAllCode="1" useLocalCopy="0" useGlobalPath="0"/>
-    <MODULE id="juce_gui_basics" showAllCode="1" useLocalCopy="0" useGlobalPath="0"/>
-  </MODULES>
-  <JUCEOPTIONS JUCE_WEB_BROWSER="0" JUCE_USE_CURL="0" JUCE_ALLOW_STATIC_NULL_VARIABLES="0"/>
-  <LIVE_SETTINGS>
-    <LINUX/>
-  </LIVE_SETTINGS>
-</JUCERPROJECT>
+<?xml version="1.0" encoding="UTF-8"?>
+
+<JUCERPROJECT id="EFuQKG" name="pocket-home" projectType="guiapp" version="0.0.8.10"
+              bundleIdentifier="co.nextthing.PokeLaunch" includeBinaryInAppConfig="1"
+              jucerVersion="5.3.2" companyName="Next Thing Co." companyWebsite="http://nextthing.co"
+              displaySplashScreen="0" reportAppUsage="1" splashScreenColour="Dark"
+              companyCopyright="Next Thing Co." headerPath="../../Source/GLib/LibNM&#10;../../Source/Components/Pages/Settings Pages/Settings List Page&#10;../../Source/System/Bluetooth&#10;../../Source/System/Wifi&#10;../../Source/Config Files/Colour&#10;../../Source/Components/Configurable&#10;../../Source/Components/Pages/Settings Pages/Password Pages&#10;../../Source/Config Files/AppMenu&#10;../../Source/GLib/DBus&#10;../../Source/FreeDesktop/Icon Themes&#10;../../Source/Components/Pages/Login Page&#10;../../Source/Config Files/Component&#10;../../Source/Components/Pages/Settings Pages&#10;../../Source/Config Files/Main&#10;../../Source/FreeDesktop&#10;../../Source/Components/Pages/Home Page/AppMenu/Menu Editors&#10;../../Source/Components/Pages/Home Page/Widgets&#10;../../Source&#10;../../Source/Components/Pages/Home Page/AppMenu/Menu Items&#10;../../Source/Components/Pages/Settings Pages/UI Page&#10;../../Source/Components/Pages/Settings Pages/Home Settings Page&#10;../../Source/FreeDesktop/Desktop Entries&#10;../../Source/Components/Widgets&#10;../../Source/System&#10;../../Source/Components/Pages/Home Page/AppMenu/Scrolling Menu&#10;../../Source/Components/Pages/Home Page&#10;../../Source/Components/Pages/Settings Pages/Input Settings Page&#10;../../Source/Components/Pages/Home Page/AppMenu&#10;../../Source/GLib&#10;../../Source/Config Files&#10;../../Source/Components/Pages/Home Page/AppMenu/Paged Menu&#10;../../Source/Components/Pages/Settings Pages/Network Pages&#10;../../Source/Components/Pages/Settings Pages/DateTime Page&#10;../../Source/Components/Pages/Power Page&#10;../../Source/Components/Pages/Settings Pages/Quick Settings Page&#10;../../Source/Components/Pages&#10;../../Source/Util&#10;../../Source/Util/SharedResource&#10;../../Source/Components"
+              cppLanguageStandard="14" defines="DONT_SET_USING_JUCE_NAMESPACE=1">
+  <MAINGROUP id="NYF1Vz" name="pocket-home">
+    <GROUP id="{A1DF3F2A-774E-D561-3D99-5D88F7D2D731}" name="assets">
+      <FILE id="lJvIsl" name="bluetooth.json" compile="0" resource="1" file="assets/bluetooth.json"/>
+      <FILE id="P08AkY" name="Lato-Regular.ttf" compile="0" resource="1"
+            file="assets/fonts/Lato-Regular.ttf"/>
+      <FILE id="e8kBas" name="wifi.json" compile="0" resource="1" file="assets/wifi.json"/>
+    </GROUP>
+    <GROUP id="{4593A345-C350-960A-058D-B48F8240AA1D}" name="Source">
+      <GROUP id="{9D061736-A57D-8DFD-DFE7-A181D3A7DAF1}" name="System">
+        <GROUP id="{E98D5B9C-4E34-6090-B2F4-D1F92AFB0C81}" name="Wifi">
+          <FILE id="xI9ufo" name="AccessPointState.h" compile="0" resource="0"
+                file="Source/System/Wifi/AccessPointState.h"/>
+          <FILE id="FU08mo" name="WifiState.h" compile="0" resource="0" file="Source/System/Wifi/WifiState.h"/>
+          <FILE id="VgRe6V" name="NetworkInterface.cpp" compile="1" resource="0"
+                file="Source/System/Wifi/NetworkInterface.cpp"/>
+          <FILE id="tQPQ7a" name="NetworkInterface.h" compile="0" resource="0"
+                file="Source/System/Wifi/NetworkInterface.h"/>
+          <FILE id="oqvpyg" name="LibNMInterface.cpp" compile="1" resource="0"
+                file="Source/System/Wifi/LibNMInterface.cpp"/>
+          <FILE id="eWhlRs" name="LibNMInterface.h" compile="0" resource="0"
+                file="Source/System/Wifi/LibNMInterface.h"/>
+          <FILE id="oVu111" name="WifiAccessPoint.cpp" compile="1" resource="0"
+                file="Source/System/Wifi/WifiAccessPoint.cpp"/>
+          <FILE id="Oipn2r" name="WifiAccessPoint.h" compile="0" resource="0"
+                file="Source/System/Wifi/WifiAccessPoint.h"/>
+          <FILE id="C8W8YY" name="WifiStateManager.cpp" compile="1" resource="0"
+                file="Source/System/Wifi/WifiStateManager.cpp"/>
+          <FILE id="e1CJwp" name="WifiStateManager.h" compile="0" resource="0"
+                file="Source/System/Wifi/WifiStateManager.h"/>
+          <FILE id="gnqOio" name="JsonWifiInterface.cpp" compile="1" resource="0"
+                file="Source/System/Wifi/JsonWifiInterface.cpp"/>
+          <FILE id="obCnmM" name="JsonWifiInterface.h" compile="0" resource="0"
+                file="Source/System/Wifi/JsonWifiInterface.h"/>
+        </GROUP>
+        <GROUP id="{38AC9CDE-7CCA-7016-63C1-8FA8A65A1424}" name="Bluetooth">
+          <FILE id="GLpTNX" name="BluetoothDevice.cpp" compile="1" resource="0"
+                file="Source/System/Bluetooth/BluetoothDevice.cpp"/>
+          <FILE id="YTcTYS" name="BluetoothDevice.h" compile="0" resource="0"
+                file="Source/System/Bluetooth/BluetoothDevice.h"/>
+          <FILE id="QfgT5g" name="BluetoothStatus.cpp" compile="1" resource="0"
+                file="Source/System/Bluetooth/BluetoothStatus.cpp"/>
+          <FILE id="cpqm4n" name="BluetoothStatus.h" compile="0" resource="0"
+                file="Source/System/Bluetooth/BluetoothStatus.h"/>
+          <FILE id="E78zcr" name="BluezAdapter.cpp" compile="1" resource="0"
+                file="Source/System/Bluetooth/BluezAdapter.cpp"/>
+          <FILE id="SEXHIm" name="BluezAdapter.h" compile="0" resource="0" file="Source/System/Bluetooth/BluezAdapter.h"/>
+        </GROUP>
+        <FILE id="XvLxag" name="Audio.cpp" compile="1" resource="0" file="Source/System/Audio.cpp"/>
+        <FILE id="rBZLpt" name="Audio.h" compile="0" resource="0" file="Source/System/Audio.h"/>
+        <FILE id="bt1KwE" name="BatteryMonitor.cpp" compile="1" resource="0"
+              file="Source/System/BatteryMonitor.cpp"/>
+        <FILE id="t1P8uc" name="BatteryMonitor.h" compile="0" resource="0"
+              file="Source/System/BatteryMonitor.h"/>
+        <FILE id="nNBUGU" name="Display.cpp" compile="1" resource="0" file="Source/System/Display.cpp"/>
+        <FILE id="IoAIov" name="Display.h" compile="0" resource="0" file="Source/System/Display.h"/>
+        <FILE id="Vgvkvg" name="I2CBus.cpp" compile="1" resource="0" file="Source/System/I2CBus.cpp"/>
+        <FILE id="b2jNEM" name="I2CBus.h" compile="0" resource="0" file="Source/System/I2CBus.h"/>
+        <FILE id="JfUvzY" name="SystemCommands.cpp" compile="1" resource="0"
+              file="Source/System/SystemCommands.cpp"/>
+        <FILE id="QV6Fhb" name="SystemCommands.h" compile="0" resource="0"
+              file="Source/System/SystemCommands.h"/>
+        <FILE id="Wa7niC" name="XWindowInterface.cpp" compile="1" resource="0"
+              file="Source/System/XWindowInterface.cpp"/>
+        <FILE id="IcDWWY" name="XWindowInterface.h" compile="0" resource="0"
+              file="Source/System/XWindowInterface.h"/>
+        <FILE id="c2OgcT" name="ProcessUtils.cpp" compile="1" resource="0"
+              file="Source/System/ProcessUtils.cpp"/>
+        <FILE id="tbiPsS" name="ProcessUtils.h" compile="0" resource="0" file="Source/System/ProcessUtils.h"/>
+        <FILE id="U4ygJ9" name="AssetFiles.cpp" compile="1" resource="0" file="Source/System/AssetFiles.cpp"/>
+        <FILE id="cXrxti" name="AssetFiles.h" compile="0" resource="0" file="Source/System/AssetFiles.h"/>
+      </GROUP>
+      <GROUP id="{185415EC-B399-8F03-8F25-DEE2244D2B03}" name="Components">
+        <GROUP id="{6B24A9E3-3F63-2A4B-CDEB-72FB27F4FEB0}" name="Configurable">
+          <FILE id="g1W6SX" name="ConfigurableComponent.cpp" compile="1" resource="0"
+                file="Source/Components/Configurable/ConfigurableComponent.cpp"/>
+          <FILE id="OBFKiD" name="ConfigurableComponent.h" compile="0" resource="0"
+                file="Source/Components/Configurable/ConfigurableComponent.h"/>
+          <FILE id="gzdytE" name="ConfigurableImageButton.cpp" compile="1" resource="0"
+                file="Source/Components/Configurable/ConfigurableImageButton.cpp"/>
+          <FILE id="qHMdEQ" name="ConfigurableImageButton.h" compile="0" resource="0"
+                file="Source/Components/Configurable/ConfigurableImageButton.h"/>
+          <FILE id="Gf8A1r" name="ConfigurableImageComponent.cpp" compile="1"
+                resource="0" file="Source/Components/Configurable/ConfigurableImageComponent.cpp"/>
+          <FILE id="HkMUgr" name="ConfigurableImageComponent.h" compile="0" resource="0"
+                file="Source/Components/Configurable/ConfigurableImageComponent.h"/>
+          <FILE id="a9u0EC" name="ConfigurableLabel.cpp" compile="1" resource="0"
+                file="Source/Components/Configurable/ConfigurableLabel.cpp"/>
+          <FILE id="pINIgS" name="ConfigurableLabel.h" compile="0" resource="0"
+                file="Source/Components/Configurable/ConfigurableLabel.h"/>
+        </GROUP>
+        <GROUP id="{784530F1-5C98-43D9-7726-F997AD12D9F5}" name="Pages">
+          <GROUP id="{E5D177ED-F000-E2C8-AB9E-11F897C0E250}" name="Home Page">
+            <GROUP id="{E7E990F1-7C96-A39F-60D1-722F584F3B95}" name="AppMenu">
+              <GROUP id="{52F1A362-B89C-654D-F66D-BDADAC748EB7}" name="Scrolling Menu">
+                <FILE id="vJakyl" name="ScrollingAppFolder.cpp" compile="1" resource="0"
+                      file="Source/Components/Pages/Home Page/AppMenu/Scrolling Menu/ScrollingAppFolder.cpp"/>
+                <FILE id="GrAj69" name="ScrollingAppFolder.h" compile="0" resource="0"
+                      file="Source/Components/Pages/Home Page/AppMenu/Scrolling Menu/ScrollingAppFolder.h"/>
+                <FILE id="lpC4Pr" name="ScrollingAppMenu.cpp" compile="1" resource="0"
+                      file="Source/Components/Pages/Home Page/AppMenu/Scrolling Menu/ScrollingAppMenu.cpp"/>
+                <FILE id="Zzogft" name="ScrollingAppMenu.h" compile="0" resource="0"
+                      file="Source/Components/Pages/Home Page/AppMenu/Scrolling Menu/ScrollingAppMenu.h"/>
+              </GROUP>
+              <GROUP id="{B2A26A9C-3E6D-F551-3859-4F4E685B1302}" name="Paged Menu">
+                <FILE id="xYFQkV" name="PageAppFolder.cpp" compile="1" resource="0"
+                      file="Source/Components/Pages/Home Page/AppMenu/Paged Menu/PageAppFolder.cpp"/>
+                <FILE id="DOhJt0" name="PageAppFolder.h" compile="0" resource="0" file="Source/Components/Pages/Home Page/AppMenu/Paged Menu/PageAppFolder.h"/>
+                <FILE id="MtwNPT" name="PagedAppMenu.cpp" compile="1" resource="0"
+                      file="Source/Components/Pages/Home Page/AppMenu/Paged Menu/PagedAppMenu.cpp"/>
+                <FILE id="IENsPc" name="PagedAppMenu.h" compile="0" resource="0" file="Source/Components/Pages/Home Page/AppMenu/Paged Menu/PagedAppMenu.h"/>
+              </GROUP>
+              <FILE id="uoTYvl" name="AppMenuComponent.cpp" compile="1" resource="0"
+                    file="Source/Components/Pages/Home Page/AppMenu/AppMenuComponent.cpp"/>
+              <FILE id="ZRD8T3" name="AppMenuComponent.h" compile="0" resource="0"
+                    file="Source/Components/Pages/Home Page/AppMenu/AppMenuComponent.h"/>
+              <FILE id="URHujG" name="AppMenuFolder.h" compile="0" resource="0" file="Source/Components/Pages/Home Page/AppMenu/AppMenuFolder.h"/>
+              <FILE id="mwwMrB" name="AppMenuFolder.cpp" compile="1" resource="0"
+                    file="Source/Components/Pages/Home Page/AppMenu/AppMenuFolder.cpp"/>
+              <FILE id="yT2LgN" name="AppMenuButton.h" compile="0" resource="0" file="Source/Components/Pages/Home Page/AppMenu/AppMenuButton.h"/>
+              <FILE id="wuxNd9" name="AppMenuButton.cpp" compile="1" resource="0"
+                    file="Source/Components/Pages/Home Page/AppMenu/AppMenuButton.cpp"/>
+              <GROUP id="{0999720F-DD6B-E080-5269-A32810E91F5C}" name="Menu Items">
+                <FILE id="qQ1gT2" name="AppMenuItem.cpp" compile="1" resource="0" file="Source/Components/Pages/Home Page/AppMenu/Menu Items/AppMenuItem.cpp"/>
+                <FILE id="sNu85i" name="AppMenuItem.h" compile="0" resource="0" file="Source/Components/Pages/Home Page/AppMenu/Menu Items/AppMenuItem.h"/>
+                <FILE id="gqK6ot" name="AppMenuItemFactory.cpp" compile="1" resource="0"
+                      file="Source/Components/Pages/Home Page/AppMenu/Menu Items/AppMenuItemFactory.cpp"/>
+                <FILE id="aPbzXv" name="AppMenuItemFactory.h" compile="0" resource="0"
+                      file="Source/Components/Pages/Home Page/AppMenu/Menu Items/AppMenuItemFactory.h"/>
+                <FILE id="k18rAG" name="ConfigAppMenuItem.cpp" compile="1" resource="0"
+                      file="Source/Components/Pages/Home Page/AppMenu/Menu Items/ConfigAppMenuItem.cpp"/>
+                <FILE id="Utiaa0" name="ConfigAppMenuItem.h" compile="0" resource="0"
+                      file="Source/Components/Pages/Home Page/AppMenu/Menu Items/ConfigAppMenuItem.h"/>
+                <FILE id="q2Br7X" name="DesktopEntryMenuItem.cpp" compile="1" resource="0"
+                      file="Source/Components/Pages/Home Page/AppMenu/Menu Items/DesktopEntryMenuItem.cpp"/>
+                <FILE id="TCWtEN" name="DesktopEntryMenuItem.h" compile="0" resource="0"
+                      file="Source/Components/Pages/Home Page/AppMenu/Menu Items/DesktopEntryMenuItem.h"/>
+                <FILE id="jdofoH" name="FolderMenuItem.cpp" compile="1" resource="0"
+                      file="Source/Components/Pages/Home Page/AppMenu/Menu Items/FolderMenuItem.cpp"/>
+                <FILE id="PaT4m5" name="FolderMenuItem.h" compile="0" resource="0"
+                      file="Source/Components/Pages/Home Page/AppMenu/Menu Items/FolderMenuItem.h"/>
+                <FILE id="f0mUcY" name="BaseFolderMenuItem.cpp" compile="1" resource="0"
+                      file="Source/Components/Pages/Home Page/AppMenu/Menu Items/BaseFolderMenuItem.cpp"/>
+                <FILE id="ZIvJMb" name="BaseFolderMenuItem.h" compile="0" resource="0"
+                      file="Source/Components/Pages/Home Page/AppMenu/Menu Items/BaseFolderMenuItem.h"/>
+              </GROUP>
+              <GROUP id="{A49BAA90-8955-9E45-DAB3-EAE88CC60FE2}" name="Menu Editors">
+                <FILE id="AimLwj" name="NewFolderEditor.cpp" compile="1" resource="0"
+                      file="Source/Components/Pages/Home Page/AppMenu/Menu Editors/NewFolderEditor.cpp"/>
+                <FILE id="EsBVn7" name="NewFolderEditor.h" compile="0" resource="0"
+                      file="Source/Components/Pages/Home Page/AppMenu/Menu Editors/NewFolderEditor.h"/>
+                <FILE id="z7Dxt8" name="NewDesktopAppEditor.cpp" compile="1" resource="0"
+                      file="Source/Components/Pages/Home Page/AppMenu/Menu Editors/NewDesktopAppEditor.cpp"/>
+                <FILE id="u89zv6" name="NewDesktopAppEditor.h" compile="0" resource="0"
+                      file="Source/Components/Pages/Home Page/AppMenu/Menu Editors/NewDesktopAppEditor.h"/>
+                <FILE id="N0cdoz" name="NewConfigAppEditor.cpp" compile="1" resource="0"
+                      file="Source/Components/Pages/Home Page/AppMenu/Menu Editors/NewConfigAppEditor.cpp"/>
+                <FILE id="L9Vs3E" name="NewConfigAppEditor.h" compile="0" resource="0"
+                      file="Source/Components/Pages/Home Page/AppMenu/Menu Editors/NewConfigAppEditor.h"/>
+                <FILE id="fVMrlC" name="CategoryPopupEditor.cpp" compile="1" resource="0"
+                      file="Source/Components/Pages/Home Page/AppMenu/Menu Editors/CategoryPopupEditor.cpp"/>
+                <FILE id="y8b34O" name="CategoryPopupEditor.h" compile="0" resource="0"
+                      file="Source/Components/Pages/Home Page/AppMenu/Menu Editors/CategoryPopupEditor.h"/>
+                <FILE id="uKPVyL" name="AppMenuPopupEditor.cpp" compile="1" resource="0"
+                      file="Source/Components/Pages/Home Page/AppMenu/Menu Editors/AppMenuPopupEditor.cpp"/>
+                <FILE id="JY94pZ" name="AppMenuPopupEditor.h" compile="0" resource="0"
+                      file="Source/Components/Pages/Home Page/AppMenu/Menu Editors/AppMenuPopupEditor.h"/>
+              </GROUP>
+            </GROUP>
+            <FILE id="NstX3c" name="HomePage.h" compile="0" resource="0" file="Source/Components/Pages/Home Page/HomePage.h"/>
+            <FILE id="e0rlnj" name="HomePage.cpp" compile="1" resource="0" file="Source/Components/Pages/Home Page/HomePage.cpp"/>
+            <GROUP id="{559D4599-2DCA-D578-255D-9A50712E8E88}" name="Widgets">
+              <FILE id="r72J8h" name="BatteryIcon.cpp" compile="1" resource="0" file="Source/Components/Pages/Home Page/Widgets/BatteryIcon.cpp"/>
+              <FILE id="HVRJip" name="BatteryIcon.h" compile="0" resource="0" file="Source/Components/Pages/Home Page/Widgets/BatteryIcon.h"/>
+              <FILE id="V2Rjhu" name="ClockLabel.cpp" compile="1" resource="0" file="Source/Components/Pages/Home Page/Widgets/ClockLabel.cpp"/>
+              <FILE id="andbx8" name="ClockLabel.h" compile="0" resource="0" file="Source/Components/Pages/Home Page/Widgets/ClockLabel.h"/>
+              <FILE id="TnTmFi" name="WifiIcon.cpp" compile="1" resource="0" file="Source/Components/Pages/Home Page/Widgets/WifiIcon.cpp"/>
+              <FILE id="BIw8ef" name="WifiIcon.h" compile="0" resource="0" file="Source/Components/Pages/Home Page/Widgets/WifiIcon.h"/>
+            </GROUP>
+          </GROUP>
+          <GROUP id="{1E8A17D5-905D-37E0-A64D-9689C058B614}" name="Login Page">
+            <FILE id="LxVUAo" name="LoginPage.cpp" compile="1" resource="0" file="Source/Components/Pages/Login Page/LoginPage.cpp"/>
+            <FILE id="ecOl3Y" name="LoginPage.h" compile="0" resource="0" file="Source/Components/Pages/Login Page/LoginPage.h"/>
+          </GROUP>
+          <GROUP id="{5FCE87F8-C771-AB28-D507-B62A54A40615}" name="Power Pages">
+            <FILE id="XG2PnG" name="FelPage.cpp" compile="1" resource="0" file="Source/Components/Pages/Power Page/FelPage.cpp"/>
+            <FILE id="JcDF39" name="FelPage.h" compile="0" resource="0" file="Source/Components/Pages/Power Page/FelPage.h"/>
+            <FILE id="NEe5WE" name="PowerPage.cpp" compile="1" resource="0" file="Source/Components/Pages/Power Page/PowerPage.cpp"/>
+            <FILE id="xYpw8n" name="PowerPage.h" compile="0" resource="0" file="Source/Components/Pages/Power Page/PowerPage.h"/>
+          </GROUP>
+          <GROUP id="{BBA90EAE-153D-55F3-8EEC-C72D8A8C42AF}" name="Settings Pages">
+            <GROUP id="{FDCEDC91-C32F-38E5-C05D-83F37D382BE5}" name="Quick Settings Page">
+              <FILE id="W2VIIg" name="QuickSettingsPage.cpp" compile="1" resource="0"
+                    file="Source/Components/Pages/Settings Pages/Quick Settings Page/QuickSettingsPage.cpp"/>
+              <FILE id="H7JAkN" name="QuickSettingsPage.h" compile="0" resource="0"
+                    file="Source/Components/Pages/Settings Pages/Quick Settings Page/QuickSettingsPage.h"/>
+              <FILE id="ZVuYHM" name="WifiSettingsComponent.cpp" compile="1" resource="0"
+                    file="Source/Components/Pages/Settings Pages/Quick Settings Page/WifiSettingsComponent.cpp"/>
+              <FILE id="geUCyF" name="WifiSettingsComponent.h" compile="0" resource="0"
+                    file="Source/Components/Pages/Settings Pages/Quick Settings Page/WifiSettingsComponent.h"/>
+              <FILE id="Otn0T9" name="BluetoothSettingsComponent.cpp" compile="1"
+                    resource="0" file="Source/Components/Pages/Settings Pages/Quick Settings Page/BluetoothSettingsComponent.cpp"/>
+              <FILE id="uCRTEM" name="BluetoothSettingsComponent.h" compile="0" resource="0"
+                    file="Source/Components/Pages/Settings Pages/Quick Settings Page/BluetoothSettingsComponent.h"/>
+              <FILE id="bNqiMl" name="ConnectionSettingsComponent.cpp" compile="1"
+                    resource="0" file="Source/Components/Pages/Settings Pages/Quick Settings Page/ConnectionSettingsComponent.cpp"/>
+              <FILE id="Lw6SDH" name="ConnectionSettingsComponent.h" compile="0"
+                    resource="0" file="Source/Components/Pages/Settings Pages/Quick Settings Page/ConnectionSettingsComponent.h"/>
+            </GROUP>
+            <GROUP id="{B5396474-9A96-3F76-A4DD-245BBA9C9B71}" name="Settings List Page">
+              <FILE id="zZK08d" name="SettingsListPage.cpp" compile="1" resource="0"
+                    file="Source/Components/Pages/Settings Pages/Settings List Page/SettingsListPage.cpp"/>
+              <FILE id="wdC2BA" name="SettingsListPage.h" compile="0" resource="0"
+                    file="Source/Components/Pages/Settings Pages/Settings List Page/SettingsListPage.h"/>
+            </GROUP>
+            <GROUP id="{DB24E234-E6BE-E847-D73E-F2E70FF18520}" name="Network Pages">
+              <FILE id="cOBxcn" name="WifiSettingsPage.cpp" compile="1" resource="0"
+                    file="Source/Components/Pages/Settings Pages/Network Pages/WifiSettingsPage.cpp"/>
+              <FILE id="LaoqFh" name="WifiSettingsPage.h" compile="0" resource="0"
+                    file="Source/Components/Pages/Settings Pages/Network Pages/WifiSettingsPage.h"/>
+              <FILE id="Ee4ILT" name="BluetoothSettingsPage.cpp" compile="1" resource="0"
+                    file="Source/Components/Pages/Settings Pages/Network Pages/BluetoothSettingsPage.cpp"/>
+              <FILE id="hzA3Hr" name="BluetoothSettingsPage.h" compile="0" resource="0"
+                    file="Source/Components/Pages/Settings Pages/Network Pages/BluetoothSettingsPage.h"/>
+              <FILE id="MIcdzM" name="FocusingListPage.cpp" compile="1" resource="0"
+                    file="Source/Components/Pages/Settings Pages/Network Pages/FocusingListPage.cpp"/>
+              <FILE id="H8rojp" name="FocusingListPage.h" compile="0" resource="0"
+                    file="Source/Components/Pages/Settings Pages/Network Pages/FocusingListPage.h"/>
+            </GROUP>
+            <GROUP id="{C96717A1-95F3-9F7D-57DE-9F9A9F7A2385}" name="Home Settings Page">
+              <FILE id="lL4zp6" name="HomeSettingsPage.cpp" compile="1" resource="0"
+                    file="Source/Components/Pages/Settings Pages/Home Settings Page/HomeSettingsPage.cpp"/>
+              <FILE id="bPFFa7" name="HomeSettingsPage.h" compile="0" resource="0"
+                    file="Source/Components/Pages/Settings Pages/Home Settings Page/HomeSettingsPage.h"/>
+            </GROUP>
+            <GROUP id="{6AAB73F7-B870-30B1-26D4-2A996BA193EC}" name="UI Page">
+              <FILE id="oaZ0hX" name="UIPage.cpp" compile="1" resource="0" file="Source/Components/Pages/Settings Pages/UI Page/UIPage.cpp"/>
+              <FILE id="w0Nxcr" name="UIPage.h" compile="0" resource="0" file="Source/Components/Pages/Settings Pages/UI Page/UIPage.h"/>
+              <FILE id="M7P9h1" name="ComponentEditorPage.cpp" compile="1" resource="0"
+                    file="Source/Components/Pages/Settings Pages/UI Page/ComponentEditorPage.cpp"/>
+              <FILE id="AnfA4Z" name="ComponentEditorPage.h" compile="0" resource="0"
+                    file="Source/Components/Pages/Settings Pages/UI Page/ComponentEditorPage.h"/>
+              <FILE id="EuPKO2" name="ColourPage.cpp" compile="1" resource="0" file="Source/Components/Pages/Settings Pages/UI Page/ColourPage.cpp"/>
+              <FILE id="sfXLMJ" name="ColourPage.h" compile="0" resource="0" file="Source/Components/Pages/Settings Pages/UI Page/ColourPage.h"/>
+            </GROUP>
+            <GROUP id="{3ADC1214-3DB2-6788-1881-85A4471A2652}" name="Input Settings Page">
+              <FILE id="cBlEsv" name="InputSettingsPage.cpp" compile="1" resource="0"
+                    file="Source/Components/Pages/Settings Pages/Input Settings Page/InputSettingsPage.cpp"/>
+              <FILE id="DMnbBB" name="InputSettingsPage.h" compile="0" resource="0"
+                    file="Source/Components/Pages/Settings Pages/Input Settings Page/InputSettingsPage.h"/>
+              <FILE id="RXN52i" name="KeybindingPage.cpp" compile="1" resource="0"
+                    file="Source/Components/Pages/Settings Pages/Input Settings Page/KeybindingPage.cpp"/>
+              <FILE id="Wt38du" name="KeybindingPage.h" compile="0" resource="0"
+                    file="Source/Components/Pages/Settings Pages/Input Settings Page/KeybindingPage.h"/>
+            </GROUP>
+            <GROUP id="{DA0FC550-71F8-DA3A-3590-10149A6CBFF7}" name="Password Pages">
+              <FILE id="gtrGWD" name="Password.cpp" compile="1" resource="0" file="Source/Components/Pages/Settings Pages/Password Pages/Password.cpp"/>
+              <FILE id="Do3x3Q" name="Password.h" compile="0" resource="0" file="Source/Components/Pages/Settings Pages/Password Pages/Password.h"/>
+              <FILE id="Dvyqrf" name="RemovePasswordPage.cpp" compile="1" resource="0"
+                    file="Source/Components/Pages/Settings Pages/Password Pages/RemovePasswordPage.cpp"/>
+              <FILE id="ZqU26x" name="RemovePasswordPage.h" compile="0" resource="0"
+                    file="Source/Components/Pages/Settings Pages/Password Pages/RemovePasswordPage.h"/>
+              <FILE id="aP9mqt" name="SetPasswordPage.cpp" compile="1" resource="0"
+                    file="Source/Components/Pages/Settings Pages/Password Pages/SetPasswordPage.cpp"/>
+              <FILE id="uDiveh" name="SetPasswordPage.h" compile="0" resource="0"
+                    file="Source/Components/Pages/Settings Pages/Password Pages/SetPasswordPage.h"/>
+            </GROUP>
+            <GROUP id="{E702239B-7008-C6A8-2BDF-F6378B0C9C21}" name="DateTime Page">
+              <FILE id="Fu5GTF" name="DateTimePage.cpp" compile="1" resource="0"
+                    file="Source/Components/Pages/Settings Pages/DateTime Page/DateTimePage.cpp"/>
+              <FILE id="Ja1BN2" name="DateTimePage.h" compile="0" resource="0" file="Source/Components/Pages/Settings Pages/DateTime Page/DateTimePage.h"/>
+            </GROUP>
+          </GROUP>
+          <FILE id="QzBmfL" name="PageComponent.cpp" compile="1" resource="0"
+                file="Source/Components/Pages/PageComponent.cpp"/>
+          <FILE id="bFrJLt" name="PageComponent.h" compile="0" resource="0" file="Source/Components/Pages/PageComponent.h"/>
+          <FILE id="OP9h3M" name="PageFactory.cpp" compile="1" resource="0" file="Source/Components/Pages/PageFactory.cpp"/>
+          <FILE id="HpTag6" name="PageFactory.h" compile="0" resource="0" file="Source/Components/Pages/PageFactory.h"/>
+          <FILE id="GuBz6r" name="PageStackComponent.cpp" compile="1" resource="0"
+                file="Source/Components/Pages/PageStackComponent.cpp"/>
+          <FILE id="QBJM6w" name="PageStackComponent.h" compile="0" resource="0"
+                file="Source/Components/Pages/PageStackComponent.h"/>
+        </GROUP>
+        <GROUP id="{6D4C4A1E-8E24-8D6C-5A9B-840CFA0F9A73}" name="Widgets">
+          <FILE id="HjPnyC" name="ScalingTextButton.cpp" compile="1" resource="0"
+                file="Source/Components/Widgets/ScalingTextButton.cpp"/>
+          <FILE id="leHvOn" name="ScalingTextButton.h" compile="0" resource="0"
+                file="Source/Components/Widgets/ScalingTextButton.h"/>
+          <FILE id="LSg3eR" name="PagedList.cpp" compile="1" resource="0" file="Source/Components/Widgets/PagedList.cpp"/>
+          <FILE id="VXRYq6" name="PagedList.h" compile="0" resource="0" file="Source/Components/Widgets/PagedList.h"/>
+          <FILE id="Ft4KCk" name="NavButton.cpp" compile="1" resource="0" file="Source/Components/Widgets/NavButton.cpp"/>
+          <FILE id="iIapjX" name="NavButton.h" compile="0" resource="0" file="Source/Components/Widgets/NavButton.h"/>
+          <FILE id="kzte4q" name="ColourPicker.cpp" compile="1" resource="0"
+                file="Source/Components/Widgets/ColourPicker.cpp"/>
+          <FILE id="bUxeDE" name="ColourPicker.h" compile="0" resource="0" file="Source/Components/Widgets/ColourPicker.h"/>
+          <FILE id="It5e7i" name="CounterComponent.cpp" compile="1" resource="0"
+                file="Source/Components/Widgets/CounterComponent.cpp"/>
+          <FILE id="f6udrf" name="CounterComponent.h" compile="0" resource="0"
+                file="Source/Components/Widgets/CounterComponent.h"/>
+          <FILE id="lsHR0C" name="DrawableImageButton.cpp" compile="1" resource="0"
+                file="Source/Components/Widgets/DrawableImageButton.cpp"/>
+          <FILE id="MFPfd5" name="DrawableImageButton.h" compile="0" resource="0"
+                file="Source/Components/Widgets/DrawableImageButton.h"/>
+          <FILE id="hzXzqU" name="DrawableImageComponent.cpp" compile="1" resource="0"
+                file="Source/Components/Widgets/DrawableImageComponent.cpp"/>
+          <FILE id="gYBZcj" name="DrawableImageComponent.h" compile="0" resource="0"
+                file="Source/Components/Widgets/DrawableImageComponent.h"/>
+          <FILE id="jt3Brk" name="FileSelectTextEditor.cpp" compile="1" resource="0"
+                file="Source/Components/Widgets/FileSelectTextEditor.cpp"/>
+          <FILE id="NCotgj" name="FileSelectTextEditor.h" compile="0" resource="0"
+                file="Source/Components/Widgets/FileSelectTextEditor.h"/>
+          <FILE id="GudXZR" name="IconSliderComponent.cpp" compile="1" resource="0"
+                file="Source/Components/Widgets/IconSliderComponent.cpp"/>
+          <FILE id="KKwMqh" name="IconSliderComponent.h" compile="0" resource="0"
+                file="Source/Components/Widgets/IconSliderComponent.h"/>
+          <FILE id="GfQ0Qz" name="ListEditor.cpp" compile="1" resource="0" file="Source/Components/Widgets/ListEditor.cpp"/>
+          <FILE id="YGFPYR" name="ListEditor.h" compile="0" resource="0" file="Source/Components/Widgets/ListEditor.h"/>
+          <FILE id="NV9tl6" name="OverlaySpinner.cpp" compile="1" resource="0"
+                file="Source/Components/Widgets/OverlaySpinner.cpp"/>
+          <FILE id="aDFc9T" name="OverlaySpinner.h" compile="0" resource="0"
+                file="Source/Components/Widgets/OverlaySpinner.h"/>
+          <FILE id="JajILW" name="PopupEditorComponent.cpp" compile="1" resource="0"
+                file="Source/Components/Widgets/PopupEditorComponent.cpp"/>
+          <FILE id="PieSFW" name="PopupEditorComponent.h" compile="0" resource="0"
+                file="Source/Components/Widgets/PopupEditorComponent.h"/>
+          <FILE id="I0X6lt" name="ScalingLabel.cpp" compile="1" resource="0"
+                file="Source/Components/Widgets/ScalingLabel.cpp"/>
+          <FILE id="bdPDpp" name="ScalingLabel.h" compile="0" resource="0" file="Source/Components/Widgets/ScalingLabel.h"/>
+          <FILE id="nwKHnt" name="Spinner.cpp" compile="1" resource="0" file="Source/Components/Widgets/Spinner.cpp"/>
+          <FILE id="YsUwG9" name="Spinner.h" compile="0" resource="0" file="Source/Components/Widgets/Spinner.h"/>
+          <FILE id="S4Qmur" name="SwitchComponent.cpp" compile="1" resource="0"
+                file="Source/Components/Widgets/SwitchComponent.cpp"/>
+          <FILE id="N5QVhc" name="SwitchComponent.h" compile="0" resource="0"
+                file="Source/Components/Widgets/SwitchComponent.h"/>
+        </GROUP>
+        <FILE id="i9KuWR" name="PocketHomeWindow.cpp" compile="1" resource="0"
+              file="Source/Components/PocketHomeWindow.cpp"/>
+        <FILE id="QHVcKo" name="PocketHomeWindow.h" compile="0" resource="0"
+              file="Source/Components/PocketHomeWindow.h"/>
+        <FILE id="xoVLAp" name="PokeLookAndFeel.cpp" compile="1" resource="0"
+              file="Source/Components/PokeLookAndFeel.cpp"/>
+        <FILE id="g1eykD" name="PokeLookAndFeel.h" compile="0" resource="0"
+              file="Source/Components/PokeLookAndFeel.h"/>
+        <FILE id="X7wz2M" name="LayoutManager.cpp" compile="1" resource="0"
+              file="Source/Components/LayoutManager.cpp"/>
+        <FILE id="r4oAKB" name="LayoutManager.h" compile="0" resource="0" file="Source/Components/LayoutManager.h"/>
+        <FILE id="TlYPG7" name="TransitionAnimator.cpp" compile="1" resource="0"
+              file="Source/Components/TransitionAnimator.cpp"/>
+        <FILE id="HOKMvj" name="TransitionAnimator.h" compile="0" resource="0"
+              file="Source/Components/TransitionAnimator.h"/>
+      </GROUP>
+      <GROUP id="{85D01745-B7AD-BE3B-8D28-80F47A0AA8BA}" name="Config Files">
+        <GROUP id="{93AA6B7B-7C99-3489-3151-F638BDCB799E}" name="Main">
+          <FILE id="N1gZuQ" name="MainConfigFile.h" compile="0" resource="0"
+                file="Source/Config Files/Main/MainConfigFile.h"/>
+          <FILE id="wTShcQ" name="MainConfigKeys.h" compile="0" resource="0"
+                file="Source/Config Files/Main/MainConfigKeys.h"/>
+          <FILE id="vnpmBT" name="MainJSON.cpp" compile="1" resource="0" file="Source/Config Files/Main/MainJSON.cpp"/>
+          <FILE id="LbqcHx" name="MainJSON.h" compile="0" resource="0" file="Source/Config Files/Main/MainJSON.h"/>
+        </GROUP>
+        <GROUP id="{71ABC184-CCE0-A07D-F9A8-92DDE8589024}" name="Component">
+          <FILE id="FDPktI" name="ComponentConfigFile.cpp" compile="1" resource="0"
+                file="Source/Config Files/Component/ComponentConfigFile.cpp"/>
+          <FILE id="VIPq8u" name="ComponentConfigFile.h" compile="0" resource="0"
+                file="Source/Config Files/Component/ComponentConfigFile.h"/>
+          <FILE id="vZ0O8b" name="ComponentConfigKeys.h" compile="0" resource="0"
+                file="Source/Config Files/Component/ComponentConfigKeys.h"/>
+          <FILE id="wljOnn" name="ComponentJSON.cpp" compile="1" resource="0"
+                file="Source/Config Files/Component/ComponentJSON.cpp"/>
+          <FILE id="otGVwO" name="ComponentJSON.h" compile="0" resource="0" file="Source/Config Files/Component/ComponentJSON.h"/>
+          <FILE id="NhCgv3" name="ComponentSettings.cpp" compile="1" resource="0"
+                file="Source/Config Files/Component/ComponentSettings.cpp"/>
+          <FILE id="E2LFpE" name="ComponentSettings.h" compile="0" resource="0"
+                file="Source/Config Files/Component/ComponentSettings.h"/>
+        </GROUP>
+        <GROUP id="{A1B399C5-3A9B-EFE3-1D4C-223F93E9566B}" name="Colour">
+          <FILE id="qkl5uS" name="ColourConfigFile.cpp" compile="1" resource="0"
+                file="Source/Config Files/Colour/ColourConfigFile.cpp"/>
+          <FILE id="xY2XIE" name="ColourConfigFile.h" compile="0" resource="0"
+                file="Source/Config Files/Colour/ColourConfigFile.h"/>
+          <FILE id="Qged8t" name="ColourConfigKeys.cpp" compile="1" resource="0"
+                file="Source/Config Files/Colour/ColourConfigKeys.cpp"/>
+          <FILE id="T1U22N" name="ColourConfigKeys.h" compile="0" resource="0"
+                file="Source/Config Files/Colour/ColourConfigKeys.h"/>
+          <FILE id="tupYKN" name="ColourJSON.cpp" compile="1" resource="0" file="Source/Config Files/Colour/ColourJSON.cpp"/>
+          <FILE id="NdqHUH" name="ColourJSON.h" compile="0" resource="0" file="Source/Config Files/Colour/ColourJSON.h"/>
+        </GROUP>
+        <GROUP id="{61EE16EA-0829-270B-A255-2C214D399ACC}" name="AppMenu">
+          <FILE id="DCzTro" name="AppConfigFile.cpp" compile="1" resource="0"
+                file="Source/Config Files/AppMenu/AppConfigFile.cpp"/>
+          <FILE id="IYWdZr" name="AppConfigFile.h" compile="0" resource="0" file="Source/Config Files/AppMenu/AppConfigFile.h"/>
+          <FILE id="BzPRWp" name="AppFolder.cpp" compile="1" resource="0" file="Source/Config Files/AppMenu/AppFolder.cpp"/>
+          <FILE id="vRDXnt" name="AppFolder.h" compile="0" resource="0" file="Source/Config Files/AppMenu/AppFolder.h"/>
+          <FILE id="l4JcxQ" name="AppShortcut.cpp" compile="1" resource="0" file="Source/Config Files/AppMenu/AppShortcut.cpp"/>
+          <FILE id="D1cPHu" name="AppShortcut.h" compile="0" resource="0" file="Source/Config Files/AppMenu/AppShortcut.h"/>
+          <FILE id="NBGdan" name="AppJSON.cpp" compile="1" resource="0" file="Source/Config Files/AppMenu/AppJSON.cpp"/>
+          <FILE id="He7OCW" name="AppJSON.h" compile="0" resource="0" file="Source/Config Files/AppMenu/AppJSON.h"/>
+        </GROUP>
+        <FILE id="KmGxRl" name="ConfigKey.cpp" compile="1" resource="0" file="Source/Config Files/ConfigKey.cpp"/>
+        <FILE id="KauwRP" name="ConfigKey.h" compile="0" resource="0" file="Source/Config Files/ConfigKey.h"/>
+        <FILE id="DJRqe6" name="ConfigFile.h" compile="0" resource="0" file="Source/Config Files/ConfigFile.h"/>
+        <FILE id="iRHEwR" name="ConfigAlertWindows.cpp" compile="1" resource="0"
+              file="Source/Config Files/ConfigAlertWindows.cpp"/>
+        <FILE id="v268RQ" name="ConfigAlertWindows.h" compile="0" resource="0"
+              file="Source/Config Files/ConfigAlertWindows.h"/>
+        <FILE id="s7mghU" name="JSONFile.cpp" compile="1" resource="0" file="Source/Config Files/JSONFile.cpp"/>
+        <FILE id="BHOdLi" name="JSONFile.h" compile="0" resource="0" file="Source/Config Files/JSONFile.h"/>
+        <FILE id="dNgJxN" name="ConfigJSON.cpp" compile="1" resource="0" file="Source/Config Files/ConfigJSON.cpp"/>
+        <FILE id="sqDYSh" name="ConfigJSON.h" compile="0" resource="0" file="Source/Config Files/ConfigJSON.h"/>
+      </GROUP>
+      <GROUP id="{19EF72F0-004C-98C0-E6A4-143C67F2B66B}" name="FreeDesktop">
+        <FILE id="Y2756N" name="XDGDirectories.cpp" compile="1" resource="0"
+              file="Source/FreeDesktop/XDGDirectories.cpp"/>
+        <FILE id="kJ69ba" name="XDGDirectories.h" compile="0" resource="0"
+              file="Source/FreeDesktop/XDGDirectories.h"/>
+        <GROUP id="{B344B2B3-54B5-0A6A-4285-3E39C423A896}" name="Icon Themes">
+          <FILE id="zBZMg7" name="IconCache.cpp" compile="1" resource="0" file="Source/FreeDesktop/Icon Themes/IconCache.cpp"/>
+          <FILE id="pNIoHB" name="IconCache.h" compile="0" resource="0" file="Source/FreeDesktop/Icon Themes/IconCache.h"/>
+          <FILE id="M8FlwZ" name="IconLoader.cpp" compile="1" resource="0" file="Source/FreeDesktop/Icon Themes/IconLoader.cpp"/>
+          <FILE id="JdnTKT" name="IconLoader.h" compile="0" resource="0" file="Source/FreeDesktop/Icon Themes/IconLoader.h"/>
+          <FILE id="gPlOWC" name="IconThemeIndex.cpp" compile="1" resource="0"
+                file="Source/FreeDesktop/Icon Themes/IconThemeIndex.cpp"/>
+          <FILE id="M5TO7i" name="IconThemeIndex.h" compile="0" resource="0"
+                file="Source/FreeDesktop/Icon Themes/IconThemeIndex.h"/>
+          <FILE id="a25qaH" name="IconThread.cpp" compile="1" resource="0" file="Source/FreeDesktop/Icon Themes/IconThread.cpp"/>
+          <FILE id="kTeYJT" name="IconThread.h" compile="0" resource="0" file="Source/FreeDesktop/Icon Themes/IconThread.h"/>
+        </GROUP>
+        <GROUP id="{EDE7E2EB-34F8-AA7C-E6C7-C8A1894467A0}" name="Desktop Entries">
+          <FILE id="HD1p8H" name="DesktopEntryFormatError.h" compile="0" resource="0"
+                file="Source/FreeDesktop/Desktop Entries/DesktopEntryFormatError.h"/>
+          <FILE id="WZVMU9" name="DesktopEntryFileError.h" compile="0" resource="0"
+                file="Source/FreeDesktop/Desktop Entries/DesktopEntryFileError.h"/>
+          <FILE id="cgTKYu" name="DesktopEntryUtils.cpp" compile="1" resource="0"
+                file="Source/FreeDesktop/Desktop Entries/DesktopEntryUtils.cpp"/>
+          <FILE id="PlKXQv" name="DesktopEntryUtils.h" compile="0" resource="0"
+                file="Source/FreeDesktop/Desktop Entries/DesktopEntryUtils.h"/>
+          <FILE id="CyIMe5" name="DesktopEntryLoader.cpp" compile="1" resource="0"
+                file="Source/FreeDesktop/Desktop Entries/DesktopEntryLoader.cpp"/>
+          <FILE id="ZwmY3m" name="DesktopEntryLoader.h" compile="0" resource="0"
+                file="Source/FreeDesktop/Desktop Entries/DesktopEntryLoader.h"
+                xcodeResource="1"/>
+          <FILE id="gzJ765" name="DesktopEntry.cpp" compile="1" resource="0"
+                file="Source/FreeDesktop/Desktop Entries/DesktopEntry.cpp"/>
+          <FILE id="sxvXV0" name="DesktopEntry.h" compile="0" resource="0" file="Source/FreeDesktop/Desktop Entries/DesktopEntry.h"/>
+        </GROUP>
+      </GROUP>
+      <GROUP id="{FDA4E67F-621B-EA4E-D0EC-3AFCFDE4E820}" name="GLib">
+        <GROUP id="{7F5979BF-8382-80EA-A2E8-8630E3BFFDB4}" name="DBus">
+          <FILE id="xI5msA" name="GVariantConverter.cpp" compile="1" resource="0"
+                file="Source/GLib/DBus/GVariantConverter.cpp"/>
+          <FILE id="r2Ef0a" name="GVariantConverter.h" compile="0" resource="0"
+                file="Source/GLib/DBus/GVariantConverter.h"/>
+          <FILE id="sMlaSb" name="GPPDBusProxy.cpp" compile="1" resource="0"
+                file="Source/GLib/DBus/GPPDBusProxy.cpp"/>
+          <FILE id="nN1gji" name="GPPDBusProxy.h" compile="0" resource="0" file="Source/GLib/DBus/GPPDBusProxy.h"/>
+        </GROUP>
+        <GROUP id="{2E477569-DD32-F554-1AAC-AAE6F2932409}" name="LibNM">
+          <FILE id="zcVdlx" name="SavedConnection.cpp" compile="1" resource="0"
+                file="Source/GLib/LibNM/SavedConnection.cpp"/>
+          <FILE id="ZiNdvS" name="SavedConnection.h" compile="0" resource="0"
+                file="Source/GLib/LibNM/SavedConnection.h"/>
+          <FILE id="Jrf3Iw" name="SavedConnections.cpp" compile="1" resource="0"
+                file="Source/GLib/LibNM/SavedConnections.cpp"/>
+          <FILE id="qggGjY" name="SavedConnections.h" compile="0" resource="0"
+                file="Source/GLib/LibNM/SavedConnections.h"/>
+          <FILE id="v9npEc" name="NMPPAccessPoint.cpp" compile="1" resource="0"
+                file="Source/GLib/LibNM/NMPPAccessPoint.cpp"/>
+          <FILE id="fgqnfZ" name="NMPPAccessPoint.h" compile="0" resource="0"
+                file="Source/GLib/LibNM/NMPPAccessPoint.h"/>
+          <FILE id="wAbykI" name="NMPPActiveConnection.cpp" compile="1" resource="0"
+                file="Source/GLib/LibNM/NMPPActiveConnection.cpp"/>
+          <FILE id="ynYLsL" name="NMPPActiveConnection.h" compile="0" resource="0"
+                file="Source/GLib/LibNM/NMPPActiveConnection.h"/>
+          <FILE id="SSaAlJ" name="NMPPClient.cpp" compile="1" resource="0" file="Source/GLib/LibNM/NMPPClient.cpp"/>
+          <FILE id="SFmKpY" name="NMPPClient.h" compile="0" resource="0" file="Source/GLib/LibNM/NMPPClient.h"/>
+          <FILE id="hff10x" name="NMPPConnection.cpp" compile="1" resource="0"
+                file="Source/GLib/LibNM/NMPPConnection.cpp"/>
+          <FILE id="HJF3eT" name="NMPPConnection.h" compile="0" resource="0"
+                file="Source/GLib/LibNM/NMPPConnection.h"/>
+          <FILE id="z7uZxn" name="NMPPDeviceWifi.cpp" compile="1" resource="0"
+                file="Source/GLib/LibNM/NMPPDeviceWifi.cpp"/>
+          <FILE id="IBIEPS" name="NMPPDeviceWifi.h" compile="0" resource="0"
+                file="Source/GLib/LibNM/NMPPDeviceWifi.h"/>
+        </GROUP>
+        <FILE id="enqIe3" name="GLibSignalThread.cpp" compile="1" resource="0"
+              file="Source/GLib/GLibSignalThread.cpp"/>
+        <FILE id="JxYitG" name="GLibSignalThread.h" compile="0" resource="0"
+              file="Source/GLib/GLibSignalThread.h"/>
+        <FILE id="I3J62v" name="GLibThread.cpp" compile="1" resource="0" file="Source/GLib/GLibThread.cpp"/>
+        <FILE id="Bena02" name="GLibThread.h" compile="0" resource="0" file="Source/GLib/GLibThread.h"/>
+        <FILE id="cdp704" name="GPPObject.cpp" compile="1" resource="0" file="Source/GLib/GPPObject.cpp"/>
+        <FILE id="R8ed81" name="GPPObject.h" compile="0" resource="0" file="Source/GLib/GPPObject.h"/>
+        <FILE id="wyxm9h" name="GPPWeakRef.cpp" compile="1" resource="0" file="Source/GLib/GPPWeakRef.cpp"/>
+        <FILE id="FD9naG" name="GPPWeakRef.h" compile="0" resource="0" file="Source/GLib/GPPWeakRef.h"/>
+        <FILE id="P12bwS" name="GSignalHandler.cpp" compile="1" resource="0"
+              file="Source/GLib/GSignalHandler.cpp"/>
+        <FILE id="NniAEx" name="GSignalHandler.h" compile="0" resource="0"
+              file="Source/GLib/GSignalHandler.h"/>
+      </GROUP>
+      <GROUP id="{3911B28B-4F73-61C8-49FD-75C1B19EC83E}" name="Util">
+        <GROUP id="{0D751F7C-CBE3-CB51-0E7F-436AFE2BD0C6}" name="SharedResource">
+          <FILE id="M1qebC" name="ScopedThreadWriteLock.cpp" compile="1" resource="0"
+                file="Source/Util/SharedResource/ScopedThreadWriteLock.cpp"/>
+          <FILE id="xHHOhS" name="ScopedThreadWriteLock.h" compile="0" resource="0"
+                file="Source/Util/SharedResource/ScopedThreadWriteLock.h"/>
+          <FILE id="yGbu9l" name="ScopedThreadReadLock.cpp" compile="1" resource="0"
+                file="Source/Util/SharedResource/ScopedThreadReadLock.cpp"/>
+          <FILE id="BzEWZb" name="ScopedThreadReadLock.h" compile="0" resource="0"
+                file="Source/Util/SharedResource/ScopedThreadReadLock.h"/>
+          <FILE id="XiD3rU" name="ThreadLock.cpp" compile="1" resource="0" file="Source/Util/SharedResource/ThreadLock.cpp"/>
+          <FILE id="dFDpOz" name="ThreadLock.h" compile="0" resource="0" file="Source/Util/SharedResource/ThreadLock.h"/>
+          <FILE id="UYjztU" name="SharedResource.cpp" compile="1" resource="0"
+                file="Source/Util/SharedResource/SharedResource.cpp"/>
+          <FILE id="Ra7jPV" name="SharedResource.h" compile="0" resource="0"
+                file="Source/Util/SharedResource/SharedResource.h"/>
+          <FILE id="WuV2YN" name="ResourceHandler.h" compile="0" resource="0"
+                file="Source/Util/SharedResource/ResourceHandler.h"/>
+        </GROUP>
+        <FILE id="HmnVgu" name="LaunchedProcess.cpp" compile="1" resource="0"
+              file="Source/Util/LaunchedProcess.cpp"/>
+        <FILE id="T5AXVq" name="LaunchedProcess.h" compile="0" resource="0"
+              file="Source/Util/LaunchedProcess.h"/>
+        <FILE id="aeBK6f" name="LocalizedTime.cpp" compile="1" resource="0"
+              file="Source/Util/LocalizedTime.cpp"/>
+        <FILE id="o6D28t" name="LocalizedTime.h" compile="0" resource="0" file="Source/Util/LocalizedTime.h"/>
+        <FILE id="VTewwc" name="TempTimer.cpp" compile="1" resource="0" file="Source/Util/TempTimer.cpp"/>
+        <FILE id="idqyCx" name="TempTimer.h" compile="0" resource="0" file="Source/Util/TempTimer.h"/>
+        <FILE id="Ury6Cc" name="Utils.cpp" compile="1" resource="0" file="Source/Util/Utils.cpp"/>
+        <FILE id="AywA6o" name="Utils.h" compile="0" resource="0" file="Source/Util/Utils.h"/>
+        <FILE id="i1c7QE" name="WindowFocus.cpp" compile="1" resource="0" file="Source/Util/WindowFocus.cpp"/>
+        <FILE id="mwPW4z" name="WindowFocus.h" compile="0" resource="0" file="Source/Util/WindowFocus.h"/>
+        <FILE id="Nv567Q" name="WindowFocusedTimer.cpp" compile="1" resource="0"
+              file="Source/Util/WindowFocusedTimer.cpp"/>
+        <FILE id="dwyuoT" name="WindowFocusedTimer.h" compile="0" resource="0"
+              file="Source/Util/WindowFocusedTimer.h"/>
+        <FILE id="ec2YX8" name="Localized.cpp" compile="1" resource="0" file="Source/Util/Localized.cpp"/>
+        <FILE id="IG78EN" name="Localized.h" compile="0" resource="0" file="Source/Util/Localized.h"/>
+        <FILE id="zJPlv7" name="AppLauncher.cpp" compile="1" resource="0" file="Source/Util/AppLauncher.cpp"/>
+        <FILE id="bl4AYP" name="AppLauncher.h" compile="0" resource="0" file="Source/Util/AppLauncher.h"/>
+      </GROUP>
+      <FILE id="GJ9TER" name="Main.cpp" compile="1" resource="0" file="Source/Main.cpp"/>
+      <FILE id="rdg6xk" name="PocketHomeApplication.cpp" compile="1" resource="0"
+            file="Source/PocketHomeApplication.cpp"/>
+      <FILE id="cK501J" name="PocketHomeApplication.h" compile="0" resource="0"
+            file="Source/PocketHomeApplication.h"/>
+    </GROUP>
+    <GROUP id="{0EAA4235-1BE6-9631-C021-04197F639BB7}" name="Tests">
+      <GROUP id="{F41B4B20-4755-0852-B372-7AD08DA75D1A}" name="GLib">
+        <FILE id="U8iex8" name="gtest_object.cpp" compile="1" resource="0"
+              file="Tests/GLib/gtest_object.cpp"/>
+        <FILE id="hvDvXI" name="gtest_object.h" compile="0" resource="0" file="Tests/GLib/gtest_object.h"/>
+        <FILE id="z04pvv" name="GPPTestObject.cpp" compile="1" resource="0"
+              file="Tests/GLib/GPPTestObject.cpp"/>
+        <FILE id="QwIQhb" name="GPPTestObject.h" compile="0" resource="0" file="Tests/GLib/GPPTestObject.h"/>
+        <FILE id="BifyMD" name="test_GPPObject.cpp" compile="1" resource="0"
+              file="Tests/GLib/test_GPPObject.cpp"/>
+      </GROUP>
+      <FILE id="XMKT0p" name="StressTest.cpp" compile="1" resource="0" file="Tests/StressTest.cpp"/>
+      <FILE id="k0xGYN" name="StressTest.h" compile="0" resource="0" file="Tests/StressTest.h"/>
+      <FILE id="lpsFrf" name="test_ConfigFile.cpp" compile="1" resource="0"
+            file="Tests/test_ConfigFile.cpp"/>
+      <FILE id="Bmp8Lw" name="test_LaunchedApp.cpp" compile="1" resource="0"
+            file="Tests/test_LaunchedApp.cpp"/>
+      <FILE id="WFXUSl" name="test_WifiStateManager.cpp" compile="1" resource="0"
+            file="Tests/test_WifiStateManager.cpp"/>
+      <FILE id="DCiFAO" name="test_XWindowInterface.cpp" compile="1" resource="0"
+            file="Tests/test_XWindowInterface.cpp"/>
+    </GROUP>
+  </MAINGROUP>
+  <EXPORTFORMATS>
+    <XCODE_MAC targetFolder="Builds/MacOSX">
+      <CONFIGURATIONS>
+        <CONFIGURATION name="Debug" osxCompatibility="10.10 SDK" isDebug="1" optimisation="1"
+                       targetName="pocket-home" cppLanguageStandard="c++11" binaryPath="build"
+                       enablePluginBinaryCopyStep="1"/>
+        <CONFIGURATION name="Release" osxCompatibility="10.10 SDK" isDebug="0" optimisation="3"
+                       targetName="pocket-home" cppLanguageStandard="c++11" binaryPath="build"
+                       enablePluginBinaryCopyStep="1"/>
+      </CONFIGURATIONS>
+      <MODULEPATHS>
+        <MODULEPATH id="juce_core" path="deps/JUCE/modules"/>
+        <MODULEPATH id="juce_data_structures" path="deps/JUCE/modules"/>
+        <MODULEPATH id="juce_events" path="deps/JUCE/modules"/>
+        <MODULEPATH id="juce_graphics" path="deps/JUCE/modules"/>
+        <MODULEPATH id="juce_gui_basics" path="deps/JUCE/modules"/>
+      </MODULEPATHS>
+    </XCODE_MAC>
+    <LINUX_MAKE targetFolder="Builds/LinuxMakefile" cppLanguageStandard="-std=c++11"
+                extraDefs="" extraLinkerFlags="-lcrypto" externalLibraries=""
+                linuxExtraPkgConfig="NetworkManager libnm-glib alsa freetype2 libssl gio-2.0"
+                enableGNUExtensions="1">
+      <CONFIGURATIONS>
+        <CONFIGURATION name="Debug" libraryPath="/usr/X11R6/lib/" isDebug="1" optimisation="1"
+                       targetName="pocket-home" binaryPath="build/Debug" headerPath=""/>
+        <CONFIGURATION name="Release" libraryPath="/usr/X11R6/lib/" isDebug="0" optimisation="3"
+                       targetName="pocket-home" binaryPath="build/Release" headerPath=""
+                       linkTimeOptimisation="1"/>
+      </CONFIGURATIONS>
+      <MODULEPATHS>
+        <MODULEPATH id="juce_core" path="deps/JUCE/modules"/>
+        <MODULEPATH id="juce_data_structures" path="deps/JUCE/modules"/>
+        <MODULEPATH id="juce_events" path="deps/JUCE/modules"/>
+        <MODULEPATH id="juce_graphics" path="deps/JUCE/modules"/>
+        <MODULEPATH id="juce_gui_basics" path="deps/JUCE/modules"/>
+      </MODULEPATHS>
+    </LINUX_MAKE>
+  </EXPORTFORMATS>
+  <MODULES>
+    <MODULE id="juce_core" showAllCode="1" useLocalCopy="0" useGlobalPath="0"/>
+    <MODULE id="juce_data_structures" showAllCode="1" useLocalCopy="0" useGlobalPath="0"/>
+    <MODULE id="juce_events" showAllCode="1" useLocalCopy="0" useGlobalPath="0"/>
+    <MODULE id="juce_graphics" showAllCode="1" useLocalCopy="0" useGlobalPath="0"/>
+    <MODULE id="juce_gui_basics" showAllCode="1" useLocalCopy="0" useGlobalPath="0"/>
+  </MODULES>
+  <JUCEOPTIONS JUCE_WEB_BROWSER="0" JUCE_USE_CURL="0" JUCE_ALLOW_STATIC_NULL_VARIABLES="0"/>
+  <LIVE_SETTINGS>
+    <LINUX/>
+  </LIVE_SETTINGS>
+</JUCERPROJECT>