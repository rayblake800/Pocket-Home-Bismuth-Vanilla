{
  "defaultCategory" : "Apps",
  "categories": [
    {
      "name": "Apps",
      "icon": "appsIcon.png",
      "items": [
        {
          "name": "terminal",
<<<<<<< HEAD
          "icon": "appIcons/terminal.png",
          "shell": "urxvt -bg black -fg white -cr blue -vb +sb"
=======
          "icon": "Faenza/terminal.png",
          "shell": "xfce4-terminal"
>>>>>>> 7a7e70b0
        },
        {
          "name": "web",
          "icon": "appIcons/webbrowser.png",
          "shell": "iceweasel"
        },
        {
          "name": "media player",
<<<<<<< HEAD
          "icon": "appIcons/mediaplayer.png",
          "shell": "mplayer"
=======
          "icon": "Faenza/mediaplayer.png",
          "shell": "gnome-mplayer"
>>>>>>> 7a7e70b0
        },
        {
          "name": "play pico 8",
          "icon": "appIcons/pico8.png",
          "shell": "pico8"
        },
        {
          "name": "make games",
          "icon": "appIcons/pico8terminal.png",
          "shell": "pico8"
        },
        {
          "name": "play alex 4",
          "icon": "appIcons/alex4.png",
          "shell": "alex4"
        },
        {
          "name": "write",
          "icon": "appIcons/texteditor.png",
          "shell": "leafpad"
        },
        {
          "name": "system update",
          "icon": "appIcons/update.png",
          "shell": "apt-get update -y"
        }
      ]
    },
    {
      "name": "Settings",
      "icon": "settingsIcon.png"
    }
  ]
}
<|MERGE_RESOLUTION|>--- conflicted
+++ resolved
@@ -7,13 +7,8 @@
       "items": [
         {
           "name": "terminal",
-<<<<<<< HEAD
           "icon": "appIcons/terminal.png",
           "shell": "urxvt -bg black -fg white -cr blue -vb +sb"
-=======
-          "icon": "Faenza/terminal.png",
-          "shell": "xfce4-terminal"
->>>>>>> 7a7e70b0
         },
         {
           "name": "web",
@@ -22,13 +17,8 @@
         },
         {
           "name": "media player",
-<<<<<<< HEAD
           "icon": "appIcons/mediaplayer.png",
-          "shell": "mplayer"
-=======
-          "icon": "Faenza/mediaplayer.png",
           "shell": "gnome-mplayer"
->>>>>>> 7a7e70b0
         },
         {
           "name": "play pico 8",
@@ -62,4 +52,4 @@
       "icon": "settingsIcon.png"
     }
   ]
-}
+}