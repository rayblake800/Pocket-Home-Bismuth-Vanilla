<<<<<<< HEAD
{
  "defaultCategory" : "Apps",
  "categories": [
    {
      "name": "Apps",
      "icon": "appsIcon.png",
      "items": [
        {
          "name": "terminal",
          "icon": "appIcons/terminal.png",
          "shell": "xfce4-terminal"
        },
        {
          "name": "web",
          "icon": "appIcons/webbrowser.png",
          "shell": "iceweasel"
        },
        {
          "name": "media player",
          "icon": "appIcons/mediaplayer.png",
          "shell": "gnome-mplayer"
        },
        {
          "name": "play pico 8",
          "icon": "appIcons/pico8.png",
          "shell": "pico8"
        },
        {
          "name": "make games",
          "icon": "appIcons/pico8terminal.png",
          "shell": "pico8"
        },
        {
          "name": "play alex 4",
          "icon": "appIcons/alex4.png",
          "shell": "alex4"
        },
        {
          "name": "write",
          "icon": "appIcons/texteditor.png",
          "shell": "leafpad"
        },
        {
          "name": "system update",
          "icon": "appIcons/update.png",
          "shell": "apt-get update -y"
        }
      ]
    },
    {
      "name": "Settings",
      "icon": "settingsIcon.png"
    }
  ]
}
=======
{
  "defaultCategory" : "Apps",
  "categories": [
    {
      "name": "Apps",
      "icon": "appsIcon.png",
      "items": [
        {
          "name": "terminal",
          "icon": "Faenza/terminal.png",
          "shell": "xfce4-terminal"
        },
        {
          "name": "play alex 4",
          "icon": "Faenza/alex4.png",
          "shell": "alex4"
        },
        {
          "name": "play pico 8",
          "icon": "Faenza/pico8.png",
          "shell": "pico8"
        },
        {
          "name": "media player",
          "icon": "Faenza/mediaplayer.png",
          "shell": "mplayer"
        }
      ]
    },
    {
      "name": "Settings",
      "icon": "settingsIcon.png"
    }
  ]
}
>>>>>>> d8b6e66d
<|MERGE_RESOLUTION|>--- conflicted
+++ resolved
@@ -1,60 +1,3 @@
-<<<<<<< HEAD
-{
-  "defaultCategory" : "Apps",
-  "categories": [
-    {
-      "name": "Apps",
-      "icon": "appsIcon.png",
-      "items": [
-        {
-          "name": "terminal",
-          "icon": "appIcons/terminal.png",
-          "shell": "xfce4-terminal"
-        },
-        {
-          "name": "web",
-          "icon": "appIcons/webbrowser.png",
-          "shell": "iceweasel"
-        },
-        {
-          "name": "media player",
-          "icon": "appIcons/mediaplayer.png",
-          "shell": "gnome-mplayer"
-        },
-        {
-          "name": "play pico 8",
-          "icon": "appIcons/pico8.png",
-          "shell": "pico8"
-        },
-        {
-          "name": "make games",
-          "icon": "appIcons/pico8terminal.png",
-          "shell": "pico8"
-        },
-        {
-          "name": "play alex 4",
-          "icon": "appIcons/alex4.png",
-          "shell": "alex4"
-        },
-        {
-          "name": "write",
-          "icon": "appIcons/texteditor.png",
-          "shell": "leafpad"
-        },
-        {
-          "name": "system update",
-          "icon": "appIcons/update.png",
-          "shell": "apt-get update -y"
-        }
-      ]
-    },
-    {
-      "name": "Settings",
-      "icon": "settingsIcon.png"
-    }
-  ]
-}
-=======
 {
   "defaultCategory" : "Apps",
   "categories": [
@@ -80,7 +23,7 @@
         {
           "name": "media player",
           "icon": "Faenza/mediaplayer.png",
-          "shell": "mplayer"
+          "shell": "gnome-mplayer"
         }
       ]
     },
@@ -89,5 +32,4 @@
       "icon": "settingsIcon.png"
     }
   ]
-}
->>>>>>> d8b6e66d
+}